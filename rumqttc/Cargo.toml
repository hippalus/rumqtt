[package]
name = "rumqttc"
version = "0.24.0"
publish = true
description = "An efficient and robust mqtt client for your connected devices"
keywords = ["mqtt", "iot", "coap", "http"]
categories = ["network-programming"]
rust-version = "1.64.0"
edition.workspace = true
repository.workspace = true
license.workspace = true
authors.workspace = true

[package.metadata.docs.rs]
all-features = true
rustdoc-args = ["--cfg", "docsrs"]

[features]
default = ["use-rustls"]
use-rustls = ["dep:tokio-rustls", "dep:rustls-webpki", "dep:rustls-pemfile", "dep:rustls-native-certs"]
use-native-tls = ["dep:tokio-native-tls", "dep:native-tls"]
websocket = ["dep:async-tungstenite", "dep:ws_stream_tungstenite", "dep:http"]
proxy = ["dep:async-http-proxy"]

[dependencies]
<<<<<<< HEAD
futures-util = { version = "0.3", default_features = false, features = ["std"] }
tokio = { version = "1.36", features = ["rt", "macros", "io-util", "net", "time", "sync"] }
=======
futures-util = { version = "0.3", default_features = false, features = ["std", "sink"] }
tokio = { version = "1.36", features = ["rt", "macros", "io-util", "net", "time"] }
tokio-util = { version = "0.7", features = ["codec"] }
>>>>>>> af558486
bytes = "1.5"
log = "0.4"
flume = { version = "0.11", default-features = false, features = ["async"] }
thiserror = "1"

# Optional
# rustls
tokio-rustls = { version = "0.25.0", optional = true }
rustls-webpki = { version = "0.102.2", optional = true }
rustls-pemfile = { version = "2.1.0", optional = true }
rustls-native-certs = { version = "0.7.0", optional = true }
# websockets
async-tungstenite = { version = "0.25.0", default-features = false, features = ["tokio-rustls-native-certs"], optional = true }
ws_stream_tungstenite = { version= "0.13.0", default-features = false, features = ["tokio_io"], optional = true }
http = { version = "1.0.0", optional = true }
# native-tls
tokio-native-tls = { version = "0.3.1", optional = true }
native-tls = { version = "0.2.11", optional = true }
# url
url = { version = "2", default-features = false, optional = true }
# proxy
async-http-proxy = { version = "1.2.5", features = ["runtime-tokio", "basic-auth"], optional = true }
tokio-stream = "0.1.15"

[dev-dependencies]
bincode = "1.3.3"
color-backtrace = "0.5"
matches = "0.1"
pretty_assertions = "1"
pretty_env_logger = "0.5"
serde = { version = "1", features = ["derive"] }
tokio-util = { version = "0.7", features = ["time"] }

[[example]]
name = "tls"
path = "examples/tls.rs"
required-features = ["use-rustls"]

[[example]]
name = "tls2"
path = "examples/tls2.rs"
required-features = ["use-rustls"]

[[example]]
name = "websocket"
path = "examples/websocket.rs"
required-features = ["websocket"]

[[example]]
name = "websocket_proxy"
path = "examples/websocket_proxy.rs"
required-features = ["websocket", "proxy"]<|MERGE_RESOLUTION|>--- conflicted
+++ resolved
@@ -23,14 +23,9 @@
 proxy = ["dep:async-http-proxy"]
 
 [dependencies]
-<<<<<<< HEAD
-futures-util = { version = "0.3", default_features = false, features = ["std"] }
+futures-util = { version = "0.3", default_features = false, features = ["std", "sink"] }
 tokio = { version = "1.36", features = ["rt", "macros", "io-util", "net", "time", "sync"] }
-=======
-futures-util = { version = "0.3", default_features = false, features = ["std", "sink"] }
-tokio = { version = "1.36", features = ["rt", "macros", "io-util", "net", "time"] }
 tokio-util = { version = "0.7", features = ["codec"] }
->>>>>>> af558486
 bytes = "1.5"
 log = "0.4"
 flume = { version = "0.11", default-features = false, features = ["async"] }
