--- conflicted
+++ resolved
@@ -68,7 +68,7 @@
     #[error("Connection failed with reason '{reason:?}' ")]
     ConnFail { reason: ConnectReturnCode },
     #[error("Connection closed by peer abruptly")]
-    ConnectionAborted
+    ConnectionAborted,
 }
 
 impl From<mqttbytes::Error> for StateError {
@@ -190,36 +190,15 @@
 
     /// Consolidates handling of all outgoing mqtt packet logic. Returns a packet which should
     /// be put on to the network by the eventloop
-<<<<<<< HEAD
-    pub fn handle_outgoing_packet(&mut self, request: Request) -> Result<(), StateError> {
-        match request {
-            Request::Publish(tx, publish) => {
-                self.check_size(publish.size())?;
-                self.outgoing_publish(publish, tx)?
-            }
-            Request::PubRel(pubrel) => {
-                self.check_size(pubrel.size())?;
-                self.outgoing_pubrel(pubrel)?
-            }
-            Request::Subscribe(tx, subscribe) => {
-                self.check_size(subscribe.size())?;
-                self.outgoing_subscribe(subscribe, tx)?
-            }
-            Request::Unsubscribe(tx, unsubscribe) => {
-                self.check_size(unsubscribe.size())?;
-                self.outgoing_unsubscribe(unsubscribe, tx)?
-            }
-=======
     pub fn handle_outgoing_packet(
         &mut self,
         request: Request,
     ) -> Result<Option<Packet>, StateError> {
         let packet = match request {
-            Request::Publish(publish) => self.outgoing_publish(publish)?,
+            Request::Publish(tx, publish) => self.outgoing_publish(publish, tx)?,
             Request::PubRel(pubrel) => self.outgoing_pubrel(pubrel)?,
-            Request::Subscribe(subscribe) => self.outgoing_subscribe(subscribe)?,
-            Request::Unsubscribe(unsubscribe) => self.outgoing_unsubscribe(unsubscribe)?,
->>>>>>> af558486
+            Request::Subscribe(tx, subscribe) => self.outgoing_subscribe(subscribe, tx)?,
+            Request::Unsubscribe(tx, unsubscribe) => self.outgoing_unsubscribe(unsubscribe, tx)?,
             Request::PingReq => self.outgoing_ping()?,
             Request::Disconnect => {
                 self.outgoing_disconnect(DisconnectReasonCode::NormalDisconnection)?
@@ -505,17 +484,13 @@
 
     /// Adds next packet identifier to QoS 1 and 2 publish packets and returns
     /// it buy wrapping publish in packet
-<<<<<<< HEAD
     fn outgoing_publish(
         &mut self,
         mut publish: Publish,
         pkid_tx: Option<oneshot::Sender<Pkid>>,
-    ) -> Result<(), StateError> {
+    ) -> Result<Option<Packet>, StateError> {
         // NOTE: pkid promise need not be fulfilled for QoS 0,
         // user should know this but still handled in Client.
-=======
-    fn outgoing_publish(&mut self, mut publish: Publish) -> Result<Option<Packet>, StateError> {
->>>>>>> af558486
         if publish.qos != QoS::AtMostOnce {
             if publish.pkid == 0 {
                 publish.pkid = self.next_pkid();
@@ -636,12 +611,8 @@
     fn outgoing_subscribe(
         &mut self,
         mut subscription: Subscribe,
-<<<<<<< HEAD
         pkid_tx: Option<oneshot::Sender<Pkid>>,
-    ) -> Result<(), StateError> {
-=======
     ) -> Result<Option<Packet>, StateError> {
->>>>>>> af558486
         if subscription.filters.is_empty() {
             return Err(StateError::EmptySubscription);
         }
@@ -668,12 +639,8 @@
     fn outgoing_unsubscribe(
         &mut self,
         mut unsub: Unsubscribe,
-<<<<<<< HEAD
         pkid_tx: Option<oneshot::Sender<Pkid>>,
-    ) -> Result<(), StateError> {
-=======
     ) -> Result<Option<Packet>, StateError> {
->>>>>>> af558486
         let pkid = self.next_pkid();
         unsub.pkid = pkid;
         // Fulfill the pkid promise
@@ -1004,13 +971,7 @@
         let mut mqtt = build_mqttstate();
 
         let publish = build_outgoing_publish(QoS::ExactlyOnce);
-<<<<<<< HEAD
-        mqtt.outgoing_publish(publish, None).unwrap();
-        let packet = Packet::read(&mut mqtt.write, Some(10 * 1024)).unwrap();
-        match packet {
-=======
-        match mqtt.outgoing_publish(publish).unwrap().unwrap() {
->>>>>>> af558486
+        match mqtt.outgoing_publish(publish, None).unwrap().unwrap() {
             Packet::Publish(publish) => assert_eq!(publish.pkid, 1),
             packet => panic!("Invalid network request: {:?}", packet),
         }
