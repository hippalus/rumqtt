use bytes::Bytes;
use std::fmt::{self, Debug, Formatter};
use std::time::Duration;
#[cfg(feature = "websocket")]
use std::{
    future::{Future, IntoFuture},
    pin::Pin,
    sync::Arc,
};

mod client;
mod eventloop;
mod framed;
pub mod mqttbytes;
mod state;

use crate::Outgoing;
use crate::{NetworkOptions, Transport};

use mqttbytes::v5::*;

pub use client::{AsyncClient, Client, ClientError, Connection, Iter};
pub use eventloop::{ConnectionError, Event, EventLoop};
pub use state::{MqttState, StateError};

#[cfg(feature = "use-rustls")]
pub use crate::tls::Error as TlsError;

#[cfg(feature = "proxy")]
pub use crate::proxy::{Proxy, ProxyAuth, ProxyType};

pub type Incoming = Packet;

/// Requests by the client to mqtt event loop. Request are
/// handled one by one.
#[derive(Clone, Debug, PartialEq, Eq)]
pub enum Request {
    Publish(Publish),
    PubAck(PubAck),
    PubRec(PubRec),
    PubComp(PubComp),
    PubRel(PubRel),
    PingReq,
    PingResp,
    Subscribe(Subscribe),
    SubAck(SubAck),
    Unsubscribe(Unsubscribe),
    UnsubAck(UnsubAck),
    Disconnect,
}

#[cfg(feature = "websocket")]
type RequestModifierFn = Arc<
    dyn Fn(http::Request<()>) -> Pin<Box<dyn Future<Output = http::Request<()>> + Send>>
        + Send
        + Sync,
>;

// TODO: Should all the options be exposed as public? Drawback
// would be loosing the ability to panic when the user options
// are wrong (e.g empty client id) or aggressive (keep alive time)
/// Options to configure the behaviour of MQTT connection
#[derive(Clone)]
pub struct MqttOptions {
    /// broker address's domain that you want to connect to
    broker_addr: String,
    /// broker port
    port: u16,
    /// broker address's path. e.g. /mqtt
    addr_path: String,
    // What transport protocol to use
    transport: Transport,
    /// keep alive time to send pingreq to broker when the connection is idle
    keep_alive: Duration,
    /// clean (or) persistent session
    clean_start: bool,
    /// client identifier
    client_id: String,
    /// username and password
    credentials: Option<(String, String)>,
    /// request (publish, subscribe) channel capacity
    request_channel_capacity: usize,
    /// Max internal request batching
    max_request_batch: usize,
    /// Minimum delay time between consecutive outgoing packets
    /// while retransmitting pending packets
    pending_throttle: Duration,
    /// Last will that will be issued on unexpected disconnect
    last_will: Option<LastWill>,
    /// Connection timeout
    conn_timeout: u64,
    /// Default value of for maximum incoming packet size.
    /// Used when `max_incomming_size` in `connect_properties` is NOT available.
    default_max_incoming_size: usize,
    /// Connect Properties
    connect_properties: Option<ConnectProperties>,
    /// If set to `true` MQTT acknowledgements are not sent automatically.
    /// Every incoming publish packet must be manually acknowledged with `client.ack(...)` method.
    manual_acks: bool,
    network_options: NetworkOptions,
    #[cfg(feature = "proxy")]
    /// Proxy configuration.
    proxy: Option<Proxy>,
    /// Upper limit on maximum number of inflight requests.
    /// The server may set its own maximum inflight limit, the smaller of the two will be used.
    outgoing_inflight_upper_limit: Option<u16>,
    #[cfg(feature = "websocket")]
    request_modifier: Option<RequestModifierFn>,
}

impl MqttOptions {
    /// Create an [`MqttOptions`] object that contains default values for all settings other than
    /// - id: A string to identify the device connecting to a broker
    /// - host: The broker's domain name or IP address
    /// - port: The port number on which broker must be listening for incoming connections
    ///
    /// ```
<<<<<<< HEAD
    /// # use rumqttc::MqttOptions;
    /// let options = MqttOptions::new("123", "localhost").unwrap();
    /// ```
    /// NOTE: you are not allowed to use an id that starts with a whitespace or is empty.
    /// for example, the following code would panic:
    /// ```should_panic
    /// # use rumqttc::MqttOptions;
    /// let options = MqttOptions::new("", "localhost").unwrap();
    /// ```
    pub fn new<S: Into<String>, T: AsRef<str>>(id: S, host: T) -> Result<MqttOptions, OptionError> {
        let id = id.into();
        if id.starts_with(' ') || id.is_empty() {
            panic!("Invalid client id");
        }

        // mqtt[s]://[username][:password]@host.domain[:port]
        // ref: https://github.com/mqtt/mqtt.org/wiki/URI-Scheme
        let mut host = host.as_ref();

        let (mut transport, mut port) = (Transport::Tcp, 1883);

        if let Some((scheme, rest)) = host.split_once("://") {
            host = rest;
            (transport, port) = match scheme {
                // Encrypted connections are supported, but require explicit TLS configuration. We fall
                // back to the unencrypted transport layer, so that `set_transport` can be used to
                // configure the encrypted transport layer with the provided TLS configuration.
                // NOTE(swanx): why no use-native-tls!?
                #[cfg(feature = "use-rustls")]
                "mqtts" | "ssl" => (Transport::tls_with_default_config(), 8883),
                "mqtt" | "tcp" => (Transport::Tcp, 1883),
                #[cfg(feature = "websocket")]
                "ws" => (Transport::Ws, 8000),
                #[cfg(all(feature = "use-rustls", feature = "websocket"))]
                "wss" => (Transport::wss_with_default_config(), 8000),
                _ => return Err(OptionError::Scheme),
            };
        }

        let mut credentials = None;
        if let Some((user, rest)) = host.split_once('@') {
            host = rest;
            credentials = user
                .split_once(':')
                .or(Some((user, "")))
                .map(|(u, p)| (u.into(), p.into()));
        };

        // NOTE(swanx): path is only used for websockets!
        // we may want to log warning if path is going to be ignored!
        let mut addr_path = "";
        if let Some((rest, path)) = host.split_once('/') {
            host = rest;
            addr_path = path;
        };

        // ideally we should validate host as well
        // i.e. to see if it is valid domain / ip addr
        // but validating it manually is quite big task
        // using dependency like url::Host doesn't support no_std
        // we can use url once they support no_std!
        if let Some((rest, p)) = host.split_once(':') {
            host = rest;
            port = p.parse::<u16>().map_err(|_| OptionError::Port)?;
        };

        Ok(MqttOptions {
=======
    /// # use rumqttc::v5::MqttOptions;
    /// let options = MqttOptions::new("123", "localhost", 1883);
    /// ```
    pub fn new<S: Into<String>, T: Into<String>>(id: S, host: T, port: u16) -> MqttOptions {
        MqttOptions {
>>>>>>> b8766e10
            broker_addr: host.into(),
            port,
            addr_path: addr_path.into(),
            transport,
            keep_alive: Duration::from_secs(60),
            clean_start: true,
<<<<<<< HEAD
            client_id: id,
            credentials,
=======
            client_id: id.into(),
            credentials: None,
>>>>>>> b8766e10
            request_channel_capacity: 10,
            max_request_batch: 0,
            pending_throttle: Duration::from_micros(0),
            last_will: None,
            conn_timeout: 5,
            default_max_incoming_size: 10 * 1024,
            connect_properties: None,
            manual_acks: false,
            network_options: NetworkOptions::new(),
            #[cfg(feature = "proxy")]
            proxy: None,
            outgoing_inflight_upper_limit: None,
            #[cfg(feature = "websocket")]
            request_modifier: None,
<<<<<<< HEAD
        })
=======
        }
    }

    #[cfg(feature = "url")]
    /// Creates an [`MqttOptions`] object by parsing provided string with the [url] crate's
    /// [`Url::parse(url)`](url::Url::parse) method and is only enabled when run using the "url" feature.
    ///
    /// ```
    /// # use rumqttc::MqttOptions;
    /// let options = MqttOptions::parse_url("mqtt://example.com:1883?client_id=123").unwrap();
    /// ```
    ///
    /// **NOTE:** A url must be prefixed with one of either `tcp://`, `mqtt://`, `ssl://`,`mqtts://`,
    /// `ws://` or `wss://` to denote the protocol for establishing a connection with the broker.
    ///
    /// **NOTE:** Encrypted connections(i.e. `mqtts://`, `ssl://`, `wss://`) by default use the
    /// system's root certificates. To configure with custom certificates, one may use the
    /// [`set_transport`](MqttOptions::set_transport) method.
    ///
    /// ```ignore
    /// # use rumqttc::{MqttOptions, Transport};
    /// # use tokio_rustls::rustls::ClientConfig;
    /// # let root_cert_store = rustls::RootCertStore::empty();
    /// # let client_config = ClientConfig::builder()
    /// #    .with_root_certificates(root_cert_store)
    /// #    .with_no_client_auth();
    /// let mut options = MqttOptions::parse_url("mqtts://example.com?client_id=123").unwrap();
    /// options.set_transport(Transport::tls_with_config(client_config.into()));
    /// ```
    pub fn parse_url<S: Into<String>>(url: S) -> Result<MqttOptions, OptionError> {
        let url = url::Url::parse(&url.into())?;
        let options = MqttOptions::try_from(url)?;

        Ok(options)
>>>>>>> b8766e10
    }

    /// Broker address
    pub fn broker_address(&self) -> (String, u16) {
        (self.broker_addr.clone(), self.port)
    }

    pub fn addr_path(&self) -> String {
        self.addr_path.clone()
    }

    pub fn set_port(&mut self, port: u16) -> &mut Self {
        self.port = port;
        self
    }

    pub fn set_last_will(&mut self, will: LastWill) -> &mut Self {
        self.last_will = Some(will);
        self
    }

    pub fn last_will(&self) -> Option<LastWill> {
        self.last_will.clone()
    }

    #[cfg(feature = "websocket")]
    pub fn set_request_modifier<F, O>(&mut self, request_modifier: F) -> &mut Self
    where
        F: Fn(http::Request<()>) -> O + Send + Sync + 'static,
        O: IntoFuture<Output = http::Request<()>> + 'static,
        O::IntoFuture: Send,
    {
        self.request_modifier = Some(Arc::new(move |request| {
            let request_modifier = request_modifier(request).into_future();
            Box::pin(request_modifier)
        }));

        self
    }

    #[cfg(feature = "websocket")]
    pub fn request_modifier(&self) -> Option<RequestModifierFn> {
        self.request_modifier.clone()
    }

    pub fn set_transport(&mut self, transport: Transport) -> &mut Self {
        self.transport = transport;
        self
    }

    pub fn transport(&self) -> Transport {
        self.transport.clone()
    }

    /// Set number of seconds after which client should ping the broker
    /// if there is no other data exchange
    pub fn set_keep_alive(&mut self, duration: Duration) -> &mut Self {
        assert!(duration.as_secs() >= 5, "Keep alives should be >= 5 secs");

        self.keep_alive = duration;
        self
    }

    /// Keep alive time
    pub fn keep_alive(&self) -> Duration {
        self.keep_alive
    }

    /// Client identifier
    pub fn client_id(&self) -> String {
        self.client_id.clone()
    }

    /// `clean_start = true` removes all the state from queues & instructs the broker
    /// to clean all the client state when client disconnects.
    ///
    /// When set `false`, broker will hold the client state and performs pending
    /// operations on the client when reconnection with same `client_id`
    /// happens. Local queue state is also held to retransmit packets after reconnection.
    pub fn set_clean_start(&mut self, clean_start: bool) -> &mut Self {
        self.clean_start = clean_start;
        self
    }

    /// Clean session
    pub fn clean_start(&self) -> bool {
        self.clean_start
    }

    /// Username and password
    pub fn set_credentials<U: Into<String>, P: Into<String>>(
        &mut self,
        username: U,
        password: P,
    ) -> &mut Self {
        self.credentials = Some((username.into(), password.into()));
        self
    }

    /// Security options
    pub fn credentials(&self) -> Option<(String, String)> {
        self.credentials.clone()
    }

    /// Set request channel capacity
    pub fn set_request_channel_capacity(&mut self, capacity: usize) -> &mut Self {
        self.request_channel_capacity = capacity;
        self
    }

    /// Request channel capacity
    pub fn request_channel_capacity(&self) -> usize {
        self.request_channel_capacity
    }

    /// Enables throttling and sets outoing message rate to the specified 'rate'
    pub fn set_pending_throttle(&mut self, duration: Duration) -> &mut Self {
        self.pending_throttle = duration;
        self
    }

    /// Outgoing message rate
    pub fn pending_throttle(&self) -> Duration {
        self.pending_throttle
    }

    /// set connection timeout in secs
    pub fn set_connection_timeout(&mut self, timeout: u64) -> &mut Self {
        self.conn_timeout = timeout;
        self
    }

    /// get timeout in secs
    pub fn connection_timeout(&self) -> u64 {
        self.conn_timeout
    }

    /// set connection properties
    pub fn set_connect_properties(&mut self, properties: ConnectProperties) -> &mut Self {
        self.connect_properties = Some(properties);
        self
    }

    /// get connection properties
    pub fn connect_properties(&self) -> Option<ConnectProperties> {
        self.connect_properties.clone()
    }

    /// set receive maximum on connection properties
    pub fn set_receive_maximum(&mut self, recv_max: Option<u16>) -> &mut Self {
        if let Some(conn_props) = &mut self.connect_properties {
            conn_props.receive_maximum = recv_max;
            self
        } else {
            let mut conn_props = ConnectProperties::new();
            conn_props.receive_maximum = recv_max;
            self.set_connect_properties(conn_props)
        }
    }

    /// get receive maximum from connection properties
    pub fn receive_maximum(&self) -> Option<u16> {
        if let Some(conn_props) = &self.connect_properties {
            conn_props.receive_maximum
        } else {
            None
        }
    }

    /// set max packet size on connection properties
    pub fn set_max_packet_size(&mut self, max_size: Option<u32>) -> &mut Self {
        if let Some(conn_props) = &mut self.connect_properties {
            conn_props.max_packet_size = max_size;
            self
        } else {
            let mut conn_props = ConnectProperties::new();
            conn_props.max_packet_size = max_size;
            self.set_connect_properties(conn_props)
        }
    }

    /// get max packet size from connection properties
    pub fn max_packet_size(&self) -> Option<u32> {
        if let Some(conn_props) = &self.connect_properties {
            conn_props.max_packet_size
        } else {
            None
        }
    }

    /// set max topic alias on connection properties
    pub fn set_topic_alias_max(&mut self, topic_alias_max: Option<u16>) -> &mut Self {
        if let Some(conn_props) = &mut self.connect_properties {
            conn_props.topic_alias_max = topic_alias_max;
            self
        } else {
            let mut conn_props = ConnectProperties::new();
            conn_props.topic_alias_max = topic_alias_max;
            self.set_connect_properties(conn_props)
        }
    }

    /// get max topic alias from connection properties
    pub fn topic_alias_max(&self) -> Option<u16> {
        if let Some(conn_props) = &self.connect_properties {
            conn_props.topic_alias_max
        } else {
            None
        }
    }

    /// set request response info on connection properties
    pub fn set_request_response_info(&mut self, request_response_info: Option<u8>) -> &mut Self {
        if let Some(conn_props) = &mut self.connect_properties {
            conn_props.request_response_info = request_response_info;
            self
        } else {
            let mut conn_props = ConnectProperties::new();
            conn_props.request_response_info = request_response_info;
            self.set_connect_properties(conn_props)
        }
    }

    /// get request response info from connection properties
    pub fn request_response_info(&self) -> Option<u8> {
        if let Some(conn_props) = &self.connect_properties {
            conn_props.request_response_info
        } else {
            None
        }
    }

    /// set request problem info on connection properties
    pub fn set_request_problem_info(&mut self, request_problem_info: Option<u8>) -> &mut Self {
        if let Some(conn_props) = &mut self.connect_properties {
            conn_props.request_problem_info = request_problem_info;
            self
        } else {
            let mut conn_props = ConnectProperties::new();
            conn_props.request_problem_info = request_problem_info;
            self.set_connect_properties(conn_props)
        }
    }

    /// get request problem info from connection properties
    pub fn request_problem_info(&self) -> Option<u8> {
        if let Some(conn_props) = &self.connect_properties {
            conn_props.request_problem_info
        } else {
            None
        }
    }

    /// set user properties on connection properties
    pub fn set_user_properties(&mut self, user_properties: Vec<(String, String)>) -> &mut Self {
        if let Some(conn_props) = &mut self.connect_properties {
            conn_props.user_properties = user_properties;
            self
        } else {
            let mut conn_props = ConnectProperties::new();
            conn_props.user_properties = user_properties;
            self.set_connect_properties(conn_props)
        }
    }

    /// get user properties from connection properties
    pub fn user_properties(&self) -> Vec<(String, String)> {
        if let Some(conn_props) = &self.connect_properties {
            conn_props.user_properties.clone()
        } else {
            Vec::new()
        }
    }

    /// set authentication method on connection properties
    pub fn set_authentication_method(
        &mut self,
        authentication_method: Option<String>,
    ) -> &mut Self {
        if let Some(conn_props) = &mut self.connect_properties {
            conn_props.authentication_method = authentication_method;
            self
        } else {
            let mut conn_props = ConnectProperties::new();
            conn_props.authentication_method = authentication_method;
            self.set_connect_properties(conn_props)
        }
    }

    /// get authentication method from connection properties
    pub fn authentication_method(&self) -> Option<String> {
        if let Some(conn_props) = &self.connect_properties {
            conn_props.authentication_method.clone()
        } else {
            None
        }
    }

    /// set authentication data on connection properties
    pub fn set_authentication_data(&mut self, authentication_data: Option<Bytes>) -> &mut Self {
        if let Some(conn_props) = &mut self.connect_properties {
            conn_props.authentication_data = authentication_data;
            self
        } else {
            let mut conn_props = ConnectProperties::new();
            conn_props.authentication_data = authentication_data;
            self.set_connect_properties(conn_props)
        }
    }

    /// get authentication data from connection properties
    pub fn authentication_data(&self) -> Option<Bytes> {
        if let Some(conn_props) = &self.connect_properties {
            conn_props.authentication_data.clone()
        } else {
            None
        }
    }

    /// set manual acknowledgements
    pub fn set_manual_acks(&mut self, manual_acks: bool) -> &mut Self {
        self.manual_acks = manual_acks;
        self
    }

    /// get manual acknowledgements
    pub fn manual_acks(&self) -> bool {
        self.manual_acks
    }

    pub fn network_options(&self) -> NetworkOptions {
        self.network_options.clone()
    }

    pub fn set_network_options(&mut self, network_options: NetworkOptions) -> &mut Self {
        self.network_options = network_options;
        self
    }

    #[cfg(feature = "proxy")]
    pub fn set_proxy(&mut self, proxy: Proxy) -> &mut Self {
        self.proxy = Some(proxy);
        self
    }

    #[cfg(feature = "proxy")]
    pub fn proxy(&self) -> Option<Proxy> {
        self.proxy.clone()
    }

    /// Get the upper limit on maximum number of inflight outgoing publishes.
    /// The server may set its own maximum inflight limit, the smaller of the two will be used.
    pub fn set_outgoing_inflight_upper_limit(&mut self, limit: u16) -> &mut Self {
        self.outgoing_inflight_upper_limit = Some(limit);
        self
    }

    /// Set the upper limit on maximum number of inflight outgoing publishes.
    /// The server may set its own maximum inflight limit, the smaller of the two will be used.
    pub fn get_outgoing_inflight_upper_limit(&self) -> Option<u16> {
        self.outgoing_inflight_upper_limit
    }
}

#[derive(Debug, PartialEq, Eq, thiserror::Error)]
pub enum OptionError {
    #[error("Unsupported URL scheme.")]
    Scheme,

    #[error("Can't parse port as u16")]
    Port,
}

// Implement Debug manually because ClientConfig doesn't implement it, so derive(Debug) doesn't
// work.
impl Debug for MqttOptions {
    fn fmt(&self, f: &mut Formatter) -> fmt::Result {
        f.debug_struct("MqttOptions")
            .field("broker_addr", &self.broker_addr)
            .field("port", &self.port)
            .field("keep_alive", &self.keep_alive)
            .field("clean_start", &self.clean_start)
            .field("client_id", &self.client_id)
            .field("credentials", &self.credentials)
            .field("request_channel_capacity", &self.request_channel_capacity)
            .field("max_request_batch", &self.max_request_batch)
            .field("pending_throttle", &self.pending_throttle)
            .field("last_will", &self.last_will)
            .field("conn_timeout", &self.conn_timeout)
            .field("manual_acks", &self.manual_acks)
            .field("connect properties", &self.connect_properties)
            .finish()
    }
}

#[cfg(test)]
mod test {
    use super::*;

    #[test]
<<<<<<< HEAD
    #[should_panic]
    fn client_id_startswith_space() {
        let _mqtt_opts = MqttOptions::new(" client_a", "127.0.0.1")
            .unwrap()
            .set_clean_start(true);
    }

    #[test]
=======
>>>>>>> b8766e10
    #[cfg(all(feature = "use-rustls", feature = "websocket"))]
    fn no_scheme() {
        use crate::{TlsConfiguration, Transport};
        let mut mqttoptions = MqttOptions::new("client_a", "a3f8czas.iot.eu-west-1.amazonaws.com/mqtt?X-Amz-Algorithm=AWS4-HMAC-SHA256&X-Amz-Credential=MyCreds%2F20201001%2Feu-west-1%2Fiotdevicegateway%2Faws4_request&X-Amz-Date=20201001T130812Z&X-Amz-Expires=7200&X-Amz-Signature=9ae09b49896f44270f2707551581953e6cac71a4ccf34c7c3415555be751b2d1&X-Amz-SignedHeaders=host").unwrap();

        mqttoptions.set_transport(Transport::wss(Vec::from("Test CA"), None, None));

        if let Transport::Wss(TlsConfiguration::Simple {
            ca,
            client_auth,
            alpn,
        }) = mqttoptions.transport
        {
            assert_eq!(ca, Vec::from("Test CA"));
            assert_eq!(client_auth, None);
            assert_eq!(alpn, None);
        } else {
            panic!("Unexpected transport!");
        }

        assert_eq!(
            mqttoptions.broker_addr,
            "a3f8czas.iot.eu-west-1.amazonaws.com"
        );
        assert_eq!(mqttoptions.addr_path, "mqtt?X-Amz-Algorithm=AWS4-HMAC-SHA256&X-Amz-Credential=MyCreds%2F20201001%2Feu-west-1%2Fiotdevicegateway%2Faws4_request&X-Amz-Date=20201001T130812Z&X-Amz-Expires=7200&X-Amz-Signature=9ae09b49896f44270f2707551581953e6cac71a4ccf34c7c3415555be751b2d1&X-Amz-SignedHeaders=host");
    }

    #[test]
<<<<<<< HEAD
    #[should_panic]
    fn no_client_id() {
        let _mqtt_opts = MqttOptions::new("", "127.0.0.1")
            .unwrap()
            .set_clean_start(true);
=======
    fn allow_empty_client_id() {
        let _mqtt_opts = MqttOptions::new("", "127.0.0.1", 1883).set_clean_start(true);
>>>>>>> b8766e10
    }
}<|MERGE_RESOLUTION|>--- conflicted
+++ resolved
@@ -115,22 +115,10 @@
     /// - port: The port number on which broker must be listening for incoming connections
     ///
     /// ```
-<<<<<<< HEAD
     /// # use rumqttc::MqttOptions;
     /// let options = MqttOptions::new("123", "localhost").unwrap();
     /// ```
-    /// NOTE: you are not allowed to use an id that starts with a whitespace or is empty.
-    /// for example, the following code would panic:
-    /// ```should_panic
-    /// # use rumqttc::MqttOptions;
-    /// let options = MqttOptions::new("", "localhost").unwrap();
-    /// ```
     pub fn new<S: Into<String>, T: AsRef<str>>(id: S, host: T) -> Result<MqttOptions, OptionError> {
-        let id = id.into();
-        if id.starts_with(' ') || id.is_empty() {
-            panic!("Invalid client id");
-        }
-
         // mqtt[s]://[username][:password]@host.domain[:port]
         // ref: https://github.com/mqtt/mqtt.org/wiki/URI-Scheme
         let mut host = host.as_ref();
@@ -183,26 +171,14 @@
         };
 
         Ok(MqttOptions {
-=======
-    /// # use rumqttc::v5::MqttOptions;
-    /// let options = MqttOptions::new("123", "localhost", 1883);
-    /// ```
-    pub fn new<S: Into<String>, T: Into<String>>(id: S, host: T, port: u16) -> MqttOptions {
-        MqttOptions {
->>>>>>> b8766e10
             broker_addr: host.into(),
             port,
             addr_path: addr_path.into(),
             transport,
             keep_alive: Duration::from_secs(60),
             clean_start: true,
-<<<<<<< HEAD
-            client_id: id,
+            client_id: id.into(),
             credentials,
-=======
-            client_id: id.into(),
-            credentials: None,
->>>>>>> b8766e10
             request_channel_capacity: 10,
             max_request_batch: 0,
             pending_throttle: Duration::from_micros(0),
@@ -217,44 +193,7 @@
             outgoing_inflight_upper_limit: None,
             #[cfg(feature = "websocket")]
             request_modifier: None,
-<<<<<<< HEAD
         })
-=======
-        }
-    }
-
-    #[cfg(feature = "url")]
-    /// Creates an [`MqttOptions`] object by parsing provided string with the [url] crate's
-    /// [`Url::parse(url)`](url::Url::parse) method and is only enabled when run using the "url" feature.
-    ///
-    /// ```
-    /// # use rumqttc::MqttOptions;
-    /// let options = MqttOptions::parse_url("mqtt://example.com:1883?client_id=123").unwrap();
-    /// ```
-    ///
-    /// **NOTE:** A url must be prefixed with one of either `tcp://`, `mqtt://`, `ssl://`,`mqtts://`,
-    /// `ws://` or `wss://` to denote the protocol for establishing a connection with the broker.
-    ///
-    /// **NOTE:** Encrypted connections(i.e. `mqtts://`, `ssl://`, `wss://`) by default use the
-    /// system's root certificates. To configure with custom certificates, one may use the
-    /// [`set_transport`](MqttOptions::set_transport) method.
-    ///
-    /// ```ignore
-    /// # use rumqttc::{MqttOptions, Transport};
-    /// # use tokio_rustls::rustls::ClientConfig;
-    /// # let root_cert_store = rustls::RootCertStore::empty();
-    /// # let client_config = ClientConfig::builder()
-    /// #    .with_root_certificates(root_cert_store)
-    /// #    .with_no_client_auth();
-    /// let mut options = MqttOptions::parse_url("mqtts://example.com?client_id=123").unwrap();
-    /// options.set_transport(Transport::tls_with_config(client_config.into()));
-    /// ```
-    pub fn parse_url<S: Into<String>>(url: S) -> Result<MqttOptions, OptionError> {
-        let url = url::Url::parse(&url.into())?;
-        let options = MqttOptions::try_from(url)?;
-
-        Ok(options)
->>>>>>> b8766e10
     }
 
     /// Broker address
@@ -655,17 +594,6 @@
     use super::*;
 
     #[test]
-<<<<<<< HEAD
-    #[should_panic]
-    fn client_id_startswith_space() {
-        let _mqtt_opts = MqttOptions::new(" client_a", "127.0.0.1")
-            .unwrap()
-            .set_clean_start(true);
-    }
-
-    #[test]
-=======
->>>>>>> b8766e10
     #[cfg(all(feature = "use-rustls", feature = "websocket"))]
     fn no_scheme() {
         use crate::{TlsConfiguration, Transport};
@@ -694,15 +622,7 @@
     }
 
     #[test]
-<<<<<<< HEAD
-    #[should_panic]
-    fn no_client_id() {
-        let _mqtt_opts = MqttOptions::new("", "127.0.0.1")
-            .unwrap()
-            .set_clean_start(true);
-=======
     fn allow_empty_client_id() {
         let _mqtt_opts = MqttOptions::new("", "127.0.0.1", 1883).set_clean_start(true);
->>>>>>> b8766e10
     }
 }