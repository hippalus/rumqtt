use crate::{Event, Incoming, Outgoing, Pkid, Request};

use crate::mqttbytes::v4::*;
use crate::mqttbytes::{self, *};
use std::collections::VecDeque;
use std::{io, time::Instant};
use tokio::sync::oneshot;

/// Errors during state handling
#[derive(Debug, thiserror::Error)]
pub enum StateError {
    /// Io Error while state is passed to network
    #[error("Io error: {0:?}")]
    Io(#[from] io::Error),
    /// Invalid state for a given operation
    #[error("Invalid state for a given operation")]
    InvalidState,
    /// Received a packet (ack) which isn't asked for
    #[error("Received unsolicited ack pkid: {0}")]
    Unsolicited(u16),
    /// Last pingreq isn't acked
    #[error("Last pingreq isn't acked")]
    AwaitPingResp,
    /// Received a wrong packet while waiting for another packet
    #[error("Received a wrong packet while waiting for another packet")]
    WrongPacket,
    #[error("Timeout while waiting to resolve collision")]
    CollisionTimeout,
    #[error("A Subscribe packet must contain atleast one filter")]
    EmptySubscription,
    #[error("Mqtt serialization/deserialization error: {0}")]
    Deserialization(#[from] mqttbytes::Error),
    #[error("Connection closed by peer abruptly")]
    ConnectionAborted,
}

/// State of the mqtt connection.
// Design: Methods will just modify the state of the object without doing any network operations
// Design: All inflight queues are maintained in a pre initialized vec with index as packet id.
// This is done for 2 reasons
// Bad acks or out of order acks aren't O(n) causing cpu spikes
// Any missing acks from the broker are detected during the next recycled use of packet ids
#[derive(Debug, Clone)]
pub struct MqttState {
    /// Status of last ping
    pub await_pingresp: bool,
    /// Collision ping count. Collisions stop user requests
    /// which inturn trigger pings. Multiple pings without
    /// resolving collisions will result in error
    pub collision_ping_count: usize,
    /// Last incoming packet time
    last_incoming: Instant,
    /// Last outgoing packet time
    last_outgoing: Instant,
    /// Packet id of the last outgoing packet
    pub(crate) last_pkid: u16,
    /// Packet id of the last acked publish
    pub(crate) last_puback: u16,
    /// Number of outgoing inflight publishes
    pub(crate) inflight: u16,
    /// Maximum number of allowed inflight
    pub(crate) max_inflight: u16,
    /// Outgoing QoS 1, 2 publishes which aren't acked yet
    pub(crate) outgoing_pub: Vec<Option<Publish>>,
    /// Packet ids of released QoS 2 publishes
    pub(crate) outgoing_rel: Vec<Option<u16>>,
    /// Packet ids on incoming QoS 2 publishes
    pub(crate) incoming_pub: Vec<Option<u16>>,
    /// Last collision due to broker not acking in order
    pub collision: Option<Publish>,
    /// Buffered incoming packets
    pub events: VecDeque<Event>,
    /// Indicates if acknowledgements should be send immediately
    pub manual_acks: bool,
}

impl MqttState {
    /// Creates new mqtt state. Same state should be used during a
    /// connection for persistent sessions while new state should
    /// instantiated for clean sessions
    pub fn new(max_inflight: u16, manual_acks: bool) -> Self {
        MqttState {
            await_pingresp: false,
            collision_ping_count: 0,
            last_incoming: Instant::now(),
            last_outgoing: Instant::now(),
            last_pkid: 0,
            last_puback: 0,
            inflight: 0,
            max_inflight,
            // index 0 is wasted as 0 is not a valid packet id
            outgoing_pub: vec![None; max_inflight as usize + 1],
            outgoing_rel: vec![None; max_inflight as usize + 1],
            incoming_pub: vec![None; std::u16::MAX as usize + 1],
            collision: None,
            // TODO: Optimize these sizes later
            events: VecDeque::with_capacity(100),
            manual_acks,
        }
    }

    /// Returns inflight outgoing packets and clears internal queues
    pub fn clean(&mut self) -> Vec<Request> {
        let mut pending = Vec::with_capacity(100);
        let (first_half, second_half) = self
            .outgoing_pub
            .split_at_mut(self.last_puback as usize + 1);

        for publish in second_half.iter_mut().chain(first_half) {
            if let Some(publish) = publish.take() {
                let request = Request::Publish(None, publish);
                pending.push(request);
            }
        }

        // remove and collect pending releases
        for rel in self.outgoing_rel.iter_mut() {
            if let Some(pkid) = rel.take() {
                let request = Request::PubRel(PubRel::new(pkid));
                pending.push(request);
            }
        }

        // remove packed ids of incoming qos2 publishes
        for id in self.incoming_pub.iter_mut() {
            id.take();
        }

        self.await_pingresp = false;
        self.collision_ping_count = 0;
        self.inflight = 0;
        pending
    }

    pub fn inflight(&self) -> u16 {
        self.inflight
    }

    /// Consolidates handling of all outgoing mqtt packet logic. Returns a packet which should
    /// be put on to the network by the eventloop
<<<<<<< HEAD
    pub fn handle_outgoing_packet(&mut self, request: Request) -> Result<(), StateError> {
        // Enforce max outgoing packet size
        self.check_size(request.size())?;
        match request {
            Request::Publish(tx, publish) => self.outgoing_publish(publish, tx)?,
=======
    pub fn handle_outgoing_packet(
        &mut self,
        request: Request,
    ) -> Result<Option<Packet>, StateError> {
        let packet = match request {
            Request::Publish(publish) => self.outgoing_publish(publish)?,
>>>>>>> af558486
            Request::PubRel(pubrel) => self.outgoing_pubrel(pubrel)?,
            Request::Subscribe(tx, subscribe) => self.outgoing_subscribe(subscribe, tx)?,
            Request::Unsubscribe(tx, unsubscribe) => self.outgoing_unsubscribe(unsubscribe, tx)?,
            Request::PingReq(_) => self.outgoing_ping()?,
            Request::Disconnect(_) => self.outgoing_disconnect()?,
            Request::PubAck(puback) => self.outgoing_puback(puback)?,
            Request::PubRec(pubrec) => self.outgoing_pubrec(pubrec)?,
            _ => unimplemented!(),
        };

        self.last_outgoing = Instant::now();
        Ok(packet)
    }

    /// Consolidates handling of all incoming mqtt packets. Returns a `Notification` which for the
    /// user to consume and `Packet` which for the eventloop to put on the network
    /// E.g For incoming QoS1 publish packet, this method returns (Publish, Puback). Publish packet will
    /// be forwarded to user and Pubck packet will be written to network
    pub fn handle_incoming_packet(
        &mut self,
        packet: Incoming,
    ) -> Result<Option<Packet>, StateError> {
        let outgoing = match &packet {
            Incoming::PingResp => self.handle_incoming_pingresp()?,
            Incoming::Publish(publish) => self.handle_incoming_publish(publish)?,
            Incoming::SubAck(_suback) => self.handle_incoming_suback()?,
            Incoming::UnsubAck(_unsuback) => self.handle_incoming_unsuback()?,
            Incoming::PubAck(puback) => self.handle_incoming_puback(puback)?,
            Incoming::PubRec(pubrec) => self.handle_incoming_pubrec(pubrec)?,
            Incoming::PubRel(pubrel) => self.handle_incoming_pubrel(pubrel)?,
            Incoming::PubComp(pubcomp) => self.handle_incoming_pubcomp(pubcomp)?,
            _ => {
                error!("Invalid incoming packet = {:?}", packet);
                return Err(StateError::WrongPacket);
            }
        };
        self.events.push_back(Event::Incoming(packet));
        self.last_incoming = Instant::now();

        Ok(outgoing)
    }

    fn handle_incoming_suback(&mut self) -> Result<Option<Packet>, StateError> {
        Ok(None)
    }

    fn handle_incoming_unsuback(&mut self) -> Result<Option<Packet>, StateError> {
        Ok(None)
    }

    /// Results in a publish notification in all the QoS cases. Replys with an ack
    /// in case of QoS1 and Replys rec in case of QoS while also storing the message
    fn handle_incoming_publish(&mut self, publish: &Publish) -> Result<Option<Packet>, StateError> {
        let qos = publish.qos;

        match qos {
            QoS::AtMostOnce => Ok(None),
            QoS::AtLeastOnce => {
                if !self.manual_acks {
                    let puback = PubAck::new(publish.pkid);
                    return self.outgoing_puback(puback);
                }
                Ok(None)
            }
            QoS::ExactlyOnce => {
                let pkid = publish.pkid;
                self.incoming_pub[pkid as usize] = Some(pkid);

                if !self.manual_acks {
                    let pubrec = PubRec::new(pkid);
                    return self.outgoing_pubrec(pubrec);
                }
                Ok(None)
            }
        }
    }

    fn handle_incoming_puback(&mut self, puback: &PubAck) -> Result<Option<Packet>, StateError> {
        let publish = self
            .outgoing_pub
            .get_mut(puback.pkid as usize)
            .ok_or(StateError::Unsolicited(puback.pkid))?;

        self.last_puback = puback.pkid;

        if publish.take().is_none() {
            error!("Unsolicited puback packet: {:?}", puback.pkid);
            return Err(StateError::Unsolicited(puback.pkid));
        }

        self.inflight -= 1;
        let packet = self.check_collision(puback.pkid).map(|publish| {
            self.outgoing_pub[publish.pkid as usize] = Some(publish.clone());
            self.inflight += 1;

            let event = Event::Outgoing(Outgoing::Publish(publish.pkid));
            self.events.push_back(event);
            self.collision_ping_count = 0;

            Packet::Publish(publish)
        });

        Ok(packet)
    }

    fn handle_incoming_pubrec(&mut self, pubrec: &PubRec) -> Result<Option<Packet>, StateError> {
        let publish = self
            .outgoing_pub
            .get_mut(pubrec.pkid as usize)
            .ok_or(StateError::Unsolicited(pubrec.pkid))?;

        if publish.take().is_none() {
            error!("Unsolicited pubrec packet: {:?}", pubrec.pkid);
            return Err(StateError::Unsolicited(pubrec.pkid));
        }

        // NOTE: Inflight - 1 for qos2 in comp
        self.outgoing_rel[pubrec.pkid as usize] = Some(pubrec.pkid);
        let pubrel = PubRel { pkid: pubrec.pkid };
        let event = Event::Outgoing(Outgoing::PubRel(pubrec.pkid));
        self.events.push_back(event);

        Ok(Some(Packet::PubRel(pubrel)))
    }

    fn handle_incoming_pubrel(&mut self, pubrel: &PubRel) -> Result<Option<Packet>, StateError> {
        let publish = self
            .incoming_pub
            .get_mut(pubrel.pkid as usize)
            .ok_or(StateError::Unsolicited(pubrel.pkid))?;

        if publish.take().is_none() {
            error!("Unsolicited pubrel packet: {:?}", pubrel.pkid);
            return Err(StateError::Unsolicited(pubrel.pkid));
        }

        let event = Event::Outgoing(Outgoing::PubComp(pubrel.pkid));
        let pubcomp = PubComp { pkid: pubrel.pkid };
        self.events.push_back(event);

        Ok(Some(Packet::PubComp(pubcomp)))
    }

    fn handle_incoming_pubcomp(&mut self, pubcomp: &PubComp) -> Result<Option<Packet>, StateError> {
        if self
            .outgoing_rel
            .get_mut(pubcomp.pkid as usize)
            .ok_or(StateError::Unsolicited(pubcomp.pkid))?
            .take()
            .is_none()
        {
            error!("Unsolicited pubcomp packet: {:?}", pubcomp.pkid);
            return Err(StateError::Unsolicited(pubcomp.pkid));
        }

        self.inflight -= 1;
        let packet = self.check_collision(pubcomp.pkid).map(|publish| {
            let event = Event::Outgoing(Outgoing::Publish(publish.pkid));
            self.events.push_back(event);
            self.collision_ping_count = 0;

            Packet::Publish(publish)
        });

        Ok(packet)
    }

    fn handle_incoming_pingresp(&mut self) -> Result<Option<Packet>, StateError> {
        self.await_pingresp = false;

        Ok(None)
    }

    /// Adds next packet identifier to QoS 1 and 2 publish packets and returns
    /// it buy wrapping publish in packet
<<<<<<< HEAD
    fn outgoing_publish(
        &mut self,
        mut publish: Publish,
        pkid_tx: Option<oneshot::Sender<Pkid>>,
    ) -> Result<(), StateError> {
        // NOTE: pkid promise need not be fulfilled for QoS 0,
        // user should know this but still handled in Client.
=======
    fn outgoing_publish(&mut self, mut publish: Publish) -> Result<Option<Packet>, StateError> {
>>>>>>> af558486
        if publish.qos != QoS::AtMostOnce {
            if publish.pkid == 0 {
                publish.pkid = self.next_pkid();
            }

            let pkid = publish.pkid;
            // Fulfill the pkid promise
            if let Some(pkid_tx) = pkid_tx {
                _ = pkid_tx.send(pkid);
            }

            if self
                .outgoing_pub
                .get(publish.pkid as usize)
                .ok_or(StateError::Unsolicited(publish.pkid))?
                .is_some()
            {
                info!("Collision on packet id = {:?}", publish.pkid);
                self.collision = Some(publish);
                let event = Event::Outgoing(Outgoing::AwaitAck(pkid));
                self.events.push_back(event);
                return Ok(None);
            }

            // if there is an existing publish at this pkid, this implies that broker hasn't acked this
            // packet yet. This error is possible only when broker isn't acking sequentially
            self.outgoing_pub[pkid as usize] = Some(publish.clone());
            self.inflight += 1;
        };

        debug!(
            "Publish. Topic = {}, Pkid = {:?}, Payload Size = {:?}",
            publish.topic,
            publish.pkid,
            publish.payload.len()
        );

        let event = Event::Outgoing(Outgoing::Publish(publish.pkid));
        self.events.push_back(event);

        Ok(Some(Packet::Publish(publish)))
    }

    fn outgoing_pubrel(&mut self, pubrel: PubRel) -> Result<Option<Packet>, StateError> {
        let pubrel = self.save_pubrel(pubrel)?;

        debug!("Pubrel. Pkid = {}", pubrel.pkid);
        let event = Event::Outgoing(Outgoing::PubRel(pubrel.pkid));
        self.events.push_back(event);

        Ok(Some(Packet::PubRel(pubrel)))
    }

    fn outgoing_puback(&mut self, puback: PubAck) -> Result<Option<Packet>, StateError> {
        let event = Event::Outgoing(Outgoing::PubAck(puback.pkid));
        self.events.push_back(event);

        Ok(Some(Packet::PubAck(puback)))
    }

    fn outgoing_pubrec(&mut self, pubrec: PubRec) -> Result<Option<Packet>, StateError> {
        let event = Event::Outgoing(Outgoing::PubRec(pubrec.pkid));
        self.events.push_back(event);

        Ok(Some(Packet::PubRec(pubrec)))
    }

    /// check when the last control packet/pingreq packet is received and return
    /// the status which tells if keep alive time has exceeded
    /// NOTE: status will be checked for zero keepalive times also
    fn outgoing_ping(&mut self) -> Result<Option<Packet>, StateError> {
        let elapsed_in = self.last_incoming.elapsed();
        let elapsed_out = self.last_outgoing.elapsed();

        if self.collision.is_some() {
            self.collision_ping_count += 1;
            if self.collision_ping_count >= 2 {
                return Err(StateError::CollisionTimeout);
            }
        }

        // raise error if last ping didn't receive ack
        if self.await_pingresp {
            return Err(StateError::AwaitPingResp);
        }

        self.await_pingresp = true;

        debug!(
            "Pingreq,
            last incoming packet before {} millisecs,
            last outgoing request before {} millisecs",
            elapsed_in.as_millis(),
            elapsed_out.as_millis()
        );

        let event = Event::Outgoing(Outgoing::PingReq);
        self.events.push_back(event);

        Ok(Some(Packet::PingReq))
    }

    fn outgoing_subscribe(
        &mut self,
        mut subscription: Subscribe,
<<<<<<< HEAD
        pkid_tx: Option<oneshot::Sender<Pkid>>,
    ) -> Result<(), StateError> {
=======
    ) -> Result<Option<Packet>, StateError> {
>>>>>>> af558486
        if subscription.filters.is_empty() {
            return Err(StateError::EmptySubscription);
        }

        let pkid = self.next_pkid();
        subscription.pkid = pkid;
        // Fulfill the pkid promise
        if let Some(pkid_tx) = pkid_tx {
            _ = pkid_tx.send(pkid);
        }

        debug!(
            "Subscribe. Topics = {:?}, Pkid = {:?}",
            subscription.filters, subscription.pkid
        );

        let event = Event::Outgoing(Outgoing::Subscribe(subscription.pkid));
        self.events.push_back(event);

        Ok(Some(Packet::Subscribe(subscription)))
    }

    fn outgoing_unsubscribe(
        &mut self,
        mut unsub: Unsubscribe,
<<<<<<< HEAD
        pkid_tx: Option<oneshot::Sender<Pkid>>,
    ) -> Result<(), StateError> {
=======
    ) -> Result<Option<Packet>, StateError> {
>>>>>>> af558486
        let pkid = self.next_pkid();
        unsub.pkid = pkid;

        // Fulfill the pkid promise
        if let Some(pkid_tx) = pkid_tx {
            _ = pkid_tx.send(pkid);
        }

        debug!(
            "Unsubscribe. Topics = {:?}, Pkid = {:?}",
            unsub.topics, unsub.pkid
        );

        let event = Event::Outgoing(Outgoing::Unsubscribe(unsub.pkid));
        self.events.push_back(event);

        Ok(Some(Packet::Unsubscribe(unsub)))
    }

    fn outgoing_disconnect(&mut self) -> Result<Option<Packet>, StateError> {
        debug!("Disconnect");

        let event = Event::Outgoing(Outgoing::Disconnect);
        self.events.push_back(event);

        Ok(Some(Packet::Disconnect))
    }

    fn check_collision(&mut self, pkid: u16) -> Option<Publish> {
        if let Some(publish) = &self.collision {
            if publish.pkid == pkid {
                return self.collision.take();
            }
        }

        None
    }

    fn save_pubrel(&mut self, mut pubrel: PubRel) -> Result<PubRel, StateError> {
        let pubrel = match pubrel.pkid {
            // consider PacketIdentifier(0) as uninitialized packets
            0 => {
                pubrel.pkid = self.next_pkid();
                pubrel
            }
            _ => pubrel,
        };

        self.outgoing_rel[pubrel.pkid as usize] = Some(pubrel.pkid);
        self.inflight += 1;
        Ok(pubrel)
    }

    /// http://stackoverflow.com/questions/11115364/mqtt-messageid-practical-implementation
    /// Packet ids are incremented till maximum set inflight messages and reset to 1 after that.
    ///
    fn next_pkid(&mut self) -> u16 {
        let next_pkid = self.last_pkid + 1;

        // When next packet id is at the edge of inflight queue,
        // set await flag. This instructs eventloop to stop
        // processing requests until all the inflight publishes
        // are acked
        if next_pkid == self.max_inflight {
            self.last_pkid = 0;
            return next_pkid;
        }

        self.last_pkid = next_pkid;
        next_pkid
    }
}

#[cfg(test)]
mod test {
    use super::{MqttState, StateError};
    use crate::mqttbytes::v4::*;
    use crate::mqttbytes::*;
    use crate::{Event, Incoming, Outgoing, Request};

    fn build_outgoing_publish(qos: QoS) -> Publish {
        let topic = "hello/world".to_owned();
        let payload = vec![1, 2, 3];

        let mut publish = Publish::new(topic, QoS::AtLeastOnce, payload);
        publish.qos = qos;
        publish
    }

    fn build_incoming_publish(qos: QoS, pkid: u16) -> Publish {
        let topic = "hello/world".to_owned();
        let payload = vec![1, 2, 3];

        let mut publish = Publish::new(topic, QoS::AtLeastOnce, payload);
        publish.pkid = pkid;
        publish.qos = qos;
        publish
    }

    fn build_mqttstate() -> MqttState {
        MqttState::new(100, false)
    }

    #[test]
    fn next_pkid_increments_as_expected() {
        let mut mqtt = build_mqttstate();

        for i in 1..=100 {
            let pkid = mqtt.next_pkid();

            // loops between 0-99. % 100 == 0 implies border
            let expected = i % 100;
            if expected == 0 {
                break;
            }

            assert_eq!(expected, pkid);
        }
    }

    #[test]
<<<<<<< HEAD
    fn outgoing_max_packet_size_check() {
        let mut mqtt = MqttState::new(100, false, 200);

        let small_publish = Publish::new("hello/world", QoS::AtLeastOnce, vec![1; 100]);
        assert_eq!(
            mqtt.handle_outgoing_packet(Request::Publish(None, small_publish))
                .is_ok(),
            true
        );

        let large_publish = Publish::new("hello/world", QoS::AtLeastOnce, vec![1; 265]);
        assert_eq!(
            mqtt.handle_outgoing_packet(Request::Publish(None, large_publish))
                .is_ok(),
            false
        );
    }

    #[test]
=======
>>>>>>> af558486
    fn outgoing_publish_should_set_pkid_and_add_publish_to_queue() {
        let mut mqtt = build_mqttstate();

        // QoS0 Publish
        let publish = build_outgoing_publish(QoS::AtMostOnce);

        // QoS 0 publish shouldn't be saved in queue
        mqtt.outgoing_publish(publish, None).unwrap();
        assert_eq!(mqtt.last_pkid, 0);
        assert_eq!(mqtt.inflight, 0);

        // QoS1 Publish
        let publish = build_outgoing_publish(QoS::AtLeastOnce);

        // Packet id should be set and publish should be saved in queue
        mqtt.outgoing_publish(publish.clone(), None).unwrap();
        assert_eq!(mqtt.last_pkid, 1);
        assert_eq!(mqtt.inflight, 1);

        // Packet id should be incremented and publish should be saved in queue
        mqtt.outgoing_publish(publish, None).unwrap();
        assert_eq!(mqtt.last_pkid, 2);
        assert_eq!(mqtt.inflight, 2);

        // QoS1 Publish
        let publish = build_outgoing_publish(QoS::ExactlyOnce);

        // Packet id should be set and publish should be saved in queue
        mqtt.outgoing_publish(publish.clone(), None).unwrap();
        assert_eq!(mqtt.last_pkid, 3);
        assert_eq!(mqtt.inflight, 3);

        // Packet id should be incremented and publish should be saved in queue
        mqtt.outgoing_publish(publish, None).unwrap();
        assert_eq!(mqtt.last_pkid, 4);
        assert_eq!(mqtt.inflight, 4);
    }

    #[test]
    fn incoming_publish_should_be_added_to_queue_correctly() {
        let mut mqtt = build_mqttstate();

        // QoS0, 1, 2 Publishes
        let publish1 = build_incoming_publish(QoS::AtMostOnce, 1);
        let publish2 = build_incoming_publish(QoS::AtLeastOnce, 2);
        let publish3 = build_incoming_publish(QoS::ExactlyOnce, 3);

        mqtt.handle_incoming_publish(&publish1).unwrap();
        mqtt.handle_incoming_publish(&publish2).unwrap();
        mqtt.handle_incoming_publish(&publish3).unwrap();

        let pkid = mqtt.incoming_pub[3].unwrap();

        // only qos2 publish should be add to queue
        assert_eq!(pkid, 3);
    }

    #[test]
    fn incoming_publish_should_be_acked() {
        let mut mqtt = build_mqttstate();

        // QoS0, 1, 2 Publishes
        let publish1 = build_incoming_publish(QoS::AtMostOnce, 1);
        let publish2 = build_incoming_publish(QoS::AtLeastOnce, 2);
        let publish3 = build_incoming_publish(QoS::ExactlyOnce, 3);

        mqtt.handle_incoming_publish(&publish1).unwrap();
        mqtt.handle_incoming_publish(&publish2).unwrap();
        mqtt.handle_incoming_publish(&publish3).unwrap();

        if let Event::Outgoing(Outgoing::PubAck(pkid)) = mqtt.events[0] {
            assert_eq!(pkid, 2);
        } else {
            panic!("missing puback");
        }

        if let Event::Outgoing(Outgoing::PubRec(pkid)) = mqtt.events[1] {
            assert_eq!(pkid, 3);
        } else {
            panic!("missing PubRec");
        }
    }

    #[test]
    fn incoming_publish_should_not_be_acked_with_manual_acks() {
        let mut mqtt = build_mqttstate();
        mqtt.manual_acks = true;

        // QoS0, 1, 2 Publishes
        let publish1 = build_incoming_publish(QoS::AtMostOnce, 1);
        let publish2 = build_incoming_publish(QoS::AtLeastOnce, 2);
        let publish3 = build_incoming_publish(QoS::ExactlyOnce, 3);

        mqtt.handle_incoming_publish(&publish1).unwrap();
        mqtt.handle_incoming_publish(&publish2).unwrap();
        mqtt.handle_incoming_publish(&publish3).unwrap();

        let pkid = mqtt.incoming_pub[3].unwrap();
        assert_eq!(pkid, 3);

        assert!(mqtt.events.is_empty());
    }

    #[test]
    fn incoming_qos2_publish_should_send_rec_to_network_and_publish_to_user() {
        let mut mqtt = build_mqttstate();
        let publish = build_incoming_publish(QoS::ExactlyOnce, 1);

        let packet = mqtt.handle_incoming_publish(&publish).unwrap().unwrap();
        match packet {
            Packet::PubRec(pubrec) => assert_eq!(pubrec.pkid, 1),
            _ => panic!("Invalid network request: {:?}", packet),
        }
    }

    #[test]
    fn incoming_puback_should_remove_correct_publish_from_queue() {
        let mut mqtt = build_mqttstate();

        let publish1 = build_outgoing_publish(QoS::AtLeastOnce);
        let publish2 = build_outgoing_publish(QoS::ExactlyOnce);

        mqtt.outgoing_publish(publish1, None).unwrap();
        mqtt.outgoing_publish(publish2, None).unwrap();
        assert_eq!(mqtt.inflight, 2);

        mqtt.handle_incoming_puback(&PubAck::new(1)).unwrap();
        assert_eq!(mqtt.inflight, 1);

        mqtt.handle_incoming_puback(&PubAck::new(2)).unwrap();
        assert_eq!(mqtt.inflight, 0);

        assert!(mqtt.outgoing_pub[1].is_none());
        assert!(mqtt.outgoing_pub[2].is_none());
    }

    #[test]
    fn incoming_puback_with_pkid_greater_than_max_inflight_should_be_handled_gracefully() {
        let mut mqtt = build_mqttstate();

        let got = mqtt.handle_incoming_puback(&PubAck::new(101)).unwrap_err();

        match got {
            StateError::Unsolicited(pkid) => assert_eq!(pkid, 101),
            e => panic!("Unexpected error: {}", e),
        }
    }

    #[test]
    fn incoming_pubrec_should_release_publish_from_queue_and_add_relid_to_rel_queue() {
        let mut mqtt = build_mqttstate();

        let publish1 = build_outgoing_publish(QoS::AtLeastOnce);
        let publish2 = build_outgoing_publish(QoS::ExactlyOnce);

        let _publish_out = mqtt.outgoing_publish(publish1, None);
        let _publish_out = mqtt.outgoing_publish(publish2, None);

        mqtt.handle_incoming_pubrec(&PubRec::new(2)).unwrap();
        assert_eq!(mqtt.inflight, 2);

        // check if the remaining element's pkid is 1
        let backup = mqtt.outgoing_pub[1].clone();
        assert_eq!(backup.unwrap().pkid, 1);

        // check if the qos2 element's release pkid is 2
        assert_eq!(mqtt.outgoing_rel[2].unwrap(), 2);
    }

    #[test]
    fn incoming_pubrec_should_send_release_to_network_and_nothing_to_user() {
        let mut mqtt = build_mqttstate();

        let publish = build_outgoing_publish(QoS::ExactlyOnce);
<<<<<<< HEAD
        mqtt.outgoing_publish(publish, None).unwrap();
        let packet = read(&mut mqtt.write, 10 * 1024).unwrap();
=======
        let packet = mqtt.outgoing_publish(publish).unwrap().unwrap();
>>>>>>> af558486
        match packet {
            Packet::Publish(publish) => assert_eq!(publish.pkid, 1),
            packet => panic!("Invalid network request: {:?}", packet),
        }

        let packet = mqtt
            .handle_incoming_pubrec(&PubRec::new(1))
            .unwrap()
            .unwrap();
        match packet {
            Packet::PubRel(pubrel) => assert_eq!(pubrel.pkid, 1),
            packet => panic!("Invalid network request: {:?}", packet),
        }
    }

    #[test]
    fn incoming_pubrel_should_send_comp_to_network_and_nothing_to_user() {
        let mut mqtt = build_mqttstate();
        let publish = build_incoming_publish(QoS::ExactlyOnce, 1);

        let packet = mqtt.handle_incoming_publish(&publish).unwrap().unwrap();
        match packet {
            Packet::PubRec(pubrec) => assert_eq!(pubrec.pkid, 1),
            packet => panic!("Invalid network request: {:?}", packet),
        }

        let packet = mqtt
            .handle_incoming_pubrel(&PubRel::new(1))
            .unwrap()
            .unwrap();
        match packet {
            Packet::PubComp(pubcomp) => assert_eq!(pubcomp.pkid, 1),
            packet => panic!("Invalid network request: {:?}", packet),
        }
    }

    #[test]
    fn incoming_pubcomp_should_release_correct_pkid_from_release_queue() {
        let mut mqtt = build_mqttstate();
        let publish = build_outgoing_publish(QoS::ExactlyOnce);

        mqtt.outgoing_publish(publish, None).unwrap();
        mqtt.handle_incoming_pubrec(&PubRec::new(1)).unwrap();

        mqtt.handle_incoming_pubcomp(&PubComp::new(1)).unwrap();
        assert_eq!(mqtt.inflight, 0);
    }

    #[test]
    fn outgoing_ping_handle_should_throw_errors_for_no_pingresp() {
        let mut mqtt = build_mqttstate();
        mqtt.outgoing_ping().unwrap();

        // network activity other than pingresp
        let publish = build_outgoing_publish(QoS::AtLeastOnce);
        mqtt.handle_outgoing_packet(Request::Publish(None, publish))
            .unwrap();
        mqtt.handle_incoming_packet(Incoming::PubAck(PubAck::new(1)))
            .unwrap();

        // should throw error because we didn't get pingresp for previous ping
        match mqtt.outgoing_ping() {
            Ok(_) => panic!("Should throw pingresp await error"),
            Err(StateError::AwaitPingResp) => (),
            Err(e) => panic!("Should throw pingresp await error. Error = {:?}", e),
        }
    }

    #[test]
    fn outgoing_ping_handle_should_succeed_if_pingresp_is_received() {
        let mut mqtt = build_mqttstate();

        // should ping
        mqtt.outgoing_ping().unwrap();
        mqtt.handle_incoming_packet(Incoming::PingResp).unwrap();

        // should ping
        mqtt.outgoing_ping().unwrap();
    }

    #[test]
    fn clean_is_calculating_pending_correctly() {
        let mut mqtt = build_mqttstate();

        fn build_outgoing_pub() -> Vec<Option<Publish>> {
            vec![
                None,
                Some(Publish {
                    dup: false,
                    qos: QoS::AtMostOnce,
                    retain: false,
                    topic: "test".to_string(),
                    pkid: 1,
                    payload: "".into(),
                }),
                Some(Publish {
                    dup: false,
                    qos: QoS::AtMostOnce,
                    retain: false,
                    topic: "test".to_string(),
                    pkid: 2,
                    payload: "".into(),
                }),
                Some(Publish {
                    dup: false,
                    qos: QoS::AtMostOnce,
                    retain: false,
                    topic: "test".to_string(),
                    pkid: 3,
                    payload: "".into(),
                }),
                None,
                None,
                Some(Publish {
                    dup: false,
                    qos: QoS::AtMostOnce,
                    retain: false,
                    topic: "test".to_string(),
                    pkid: 6,
                    payload: "".into(),
                }),
            ]
        }

        mqtt.outgoing_pub = build_outgoing_pub();
        mqtt.last_puback = 3;
        let requests = mqtt.clean();
        let res = vec![6, 1, 2, 3];
        for (req, idx) in requests.iter().zip(res) {
            if let Request::Publish(_, publish) = req {
                assert_eq!(publish.pkid, idx);
            } else {
                unreachable!()
            }
        }

        mqtt.outgoing_pub = build_outgoing_pub();
        mqtt.last_puback = 0;
        let requests = mqtt.clean();
        let res = vec![1, 2, 3, 6];
        for (req, idx) in requests.iter().zip(res) {
            if let Request::Publish(_, publish) = req {
                assert_eq!(publish.pkid, idx);
            } else {
                unreachable!()
            }
        }

        mqtt.outgoing_pub = build_outgoing_pub();
        mqtt.last_puback = 6;
        let requests = mqtt.clean();
        let res = vec![1, 2, 3, 6];
        for (req, idx) in requests.iter().zip(res) {
            if let Request::Publish(_, publish) = req {
                assert_eq!(publish.pkid, idx);
            } else {
                unreachable!()
            }
        }
    }
}<|MERGE_RESOLUTION|>--- conflicted
+++ resolved
@@ -138,20 +138,12 @@
 
     /// Consolidates handling of all outgoing mqtt packet logic. Returns a packet which should
     /// be put on to the network by the eventloop
-<<<<<<< HEAD
-    pub fn handle_outgoing_packet(&mut self, request: Request) -> Result<(), StateError> {
-        // Enforce max outgoing packet size
-        self.check_size(request.size())?;
-        match request {
-            Request::Publish(tx, publish) => self.outgoing_publish(publish, tx)?,
-=======
     pub fn handle_outgoing_packet(
         &mut self,
         request: Request,
     ) -> Result<Option<Packet>, StateError> {
         let packet = match request {
-            Request::Publish(publish) => self.outgoing_publish(publish)?,
->>>>>>> af558486
+            Request::Publish(tx, publish) => self.outgoing_publish(publish, tx)?,
             Request::PubRel(pubrel) => self.outgoing_pubrel(pubrel)?,
             Request::Subscribe(tx, subscribe) => self.outgoing_subscribe(subscribe, tx)?,
             Request::Unsubscribe(tx, unsubscribe) => self.outgoing_unsubscribe(unsubscribe, tx)?,
@@ -327,17 +319,13 @@
 
     /// Adds next packet identifier to QoS 1 and 2 publish packets and returns
     /// it buy wrapping publish in packet
-<<<<<<< HEAD
     fn outgoing_publish(
         &mut self,
         mut publish: Publish,
         pkid_tx: Option<oneshot::Sender<Pkid>>,
-    ) -> Result<(), StateError> {
+    ) -> Result<Option<Packet>, StateError> {
         // NOTE: pkid promise need not be fulfilled for QoS 0,
         // user should know this but still handled in Client.
-=======
-    fn outgoing_publish(&mut self, mut publish: Publish) -> Result<Option<Packet>, StateError> {
->>>>>>> af558486
         if publish.qos != QoS::AtMostOnce {
             if publish.pkid == 0 {
                 publish.pkid = self.next_pkid();
@@ -443,12 +431,8 @@
     fn outgoing_subscribe(
         &mut self,
         mut subscription: Subscribe,
-<<<<<<< HEAD
         pkid_tx: Option<oneshot::Sender<Pkid>>,
-    ) -> Result<(), StateError> {
-=======
     ) -> Result<Option<Packet>, StateError> {
->>>>>>> af558486
         if subscription.filters.is_empty() {
             return Err(StateError::EmptySubscription);
         }
@@ -474,12 +458,8 @@
     fn outgoing_unsubscribe(
         &mut self,
         mut unsub: Unsubscribe,
-<<<<<<< HEAD
         pkid_tx: Option<oneshot::Sender<Pkid>>,
-    ) -> Result<(), StateError> {
-=======
     ) -> Result<Option<Packet>, StateError> {
->>>>>>> af558486
         let pkid = self.next_pkid();
         unsub.pkid = pkid;
 
@@ -601,9 +581,8 @@
     }
 
     #[test]
-<<<<<<< HEAD
     fn outgoing_max_packet_size_check() {
-        let mut mqtt = MqttState::new(100, false, 200);
+        let mut mqtt = MqttState::new(100, false);
 
         let small_publish = Publish::new("hello/world", QoS::AtLeastOnce, vec![1; 100]);
         assert_eq!(
@@ -621,8 +600,6 @@
     }
 
     #[test]
-=======
->>>>>>> af558486
     fn outgoing_publish_should_set_pkid_and_add_publish_to_queue() {
         let mut mqtt = build_mqttstate();
 
@@ -797,12 +774,7 @@
         let mut mqtt = build_mqttstate();
 
         let publish = build_outgoing_publish(QoS::ExactlyOnce);
-<<<<<<< HEAD
-        mqtt.outgoing_publish(publish, None).unwrap();
-        let packet = read(&mut mqtt.write, 10 * 1024).unwrap();
-=======
-        let packet = mqtt.outgoing_publish(publish).unwrap().unwrap();
->>>>>>> af558486
+        let packet = mqtt.outgoing_publish(publish, None).unwrap().unwrap();
         match packet {
             Packet::Publish(publish) => assert_eq!(publish.pkid, 1),
             packet => panic!("Invalid network request: {:?}", packet),
