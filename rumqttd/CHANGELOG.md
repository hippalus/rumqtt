# CHANGELOG

All notable changes to this project will be documented in this file.

The format is based on [Keep a Changelog](https://keepachangelog.com/en/1.0.0/),
and this project adheres to [Semantic Versioning](https://semver.org/spec/v2.0.0.html).

## [Unreleased]

### Added
<<<<<<< HEAD
- Session expiry and clean start for MQTTv5 (#691)
=======

### Changed

### Deprecated

### Removed

### Fixed

### Security

---

## [rumqttd 0.18.0] - 12-09-2023

### Added
>>>>>>> 6f3749ff
- Will delay interval for MQTTv5 (#686)

### Changed
- Non-consuming builder pattern for constructing Connection

### Deprecated

### Removed
- Link and its implementation which were deprecated.

### Fixed
- Will Messages
- Retained Messages
- Publish properties in QoS2 publish

### Security
- Remove dependency on webpki. [CVE](https://rustsec.org/advisories/RUSTSEC-2023-0052)

---

## [rumqttd 0.17.0] - 15-08-2023

### Added
- Subscription IDs in v5 publish packets (#632)
- Shared Subscriptions with configurable strategies (#668)
- Bump dependencies to latest (#666)

### Changed

### Deprecated

### Removed

### Fixed

### Security

---

## [rumqttd 0.16.0] - 24-07-2023

### Added
- QoS2 support (#604)
- Support for Websocket connections (#633)
- LinkBuilder for constructing LinkRx/LinkTx (#659)
- Ability to configure segment size individually (#602)

### Changed

### Deprecated
- Link and its implementation, use LinkBuilder instead

### Removed

### Fixed
- Include reason code for UnsubAck in v5

### Security

---

## [rumqttd 0.15.0] - 30-05-2023

### Added
- Support for topic alias and message expiry in v5 (#616)

### Changed
- Certificate paths configured in config file are checked during startup and throws a panic if it is not valid. (#610)

### Deprecated

### Removed

### Fixed
- MQTTv5: Read the Unsubscribe package in match arms (#625)

### Security

---

## [rumqttd 0.14.0] - 31-03-2023

### Added
- `PrometheusSetting` now takes `listen` to specify listener address instead of default `127.0.0.1`. Do not use `listen` and `port` together.

### Deprecated
- `PrometheusSetting`'s `port` will be removed in favour of `listen`.

### Removed
- **Breaking:** Remove retained messages and lastwill features


## [rumqttd 0.13.0] - 08-03-2023

- No change, only version bump

## [rumqttd 0.12.7] - 04-03-2023

### Changed
- Re-design meters and alerts (#579)

## [rumqttd 0.12.6] - 14-02-2023

### Added
- Print version number with `--version` cli flag (#578)

## [rumqttd 0.12.5] - 07-02-2023

### Changed
- `structopt` is in maintainance mode, we now use `clap` instead (#571)

### Fixed
- Use `error` instead of `debug` to log message related to duplicate client_id (#572)

## [rumqttd 0.12.4] - 01-02-2023

### Fixed
- Client id with tenant prefix should be set globally (#564) 

## [rumqttd 0.12.3] - 23-01-2023

### Added
- Add one way bridging support via BridgeLink (#558)

### Changed
- Restructure AlertsLink and MetersLink to support writing to Clickhouse (#557)

## [rumqttd 0.12.2] - 16-01-2023

### Added
- Add AlertLink to get alerts about router events (#538)
- Add basic username and password authentication (#553)

### Changed
- Don't allow client's with empty client_id (#546)
- Disconnect existing client on a new connection with similar client_id (#546)
- Skip client certificate verification when using native-tls because it doesn't support it (#550)


---

Old changelog entries can be found at [CHANGELOG.md](../CHANGELOG.md)<|MERGE_RESOLUTION|>--- conflicted
+++ resolved
@@ -8,9 +8,7 @@
 ## [Unreleased]
 
 ### Added
-<<<<<<< HEAD
 - Session expiry and clean start for MQTTv5 (#691)
-=======
 
 ### Changed
 
@@ -27,7 +25,6 @@
 ## [rumqttd 0.18.0] - 12-09-2023
 
 ### Added
->>>>>>> 6f3749ff
 - Will delay interval for MQTTv5 (#686)
 
 ### Changed
