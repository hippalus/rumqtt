use crate::link::local::{LinkError, LinkRx, LinkTx};
use crate::link::network;
use crate::link::network::Network;
use crate::local::LinkBuilder;
use crate::protocol::{Connect, Packet, Protocol};
use crate::router::{Event, Notification};
use crate::{ConnectionId, ConnectionSettings};

use flume::{RecvError, SendError, Sender, TrySendError};
use std::cmp::min;
use std::collections::VecDeque;
use std::io;
use std::sync::Arc;
use std::time::Duration;
use tokio::time::error::Elapsed;
use tokio::{select, time};
use tracing::{trace, Span};

#[derive(Debug, thiserror::Error)]
pub enum Error {
    #[error("I/O")]
    Io(#[from] io::Error),
    #[error("Zero keep alive")]
    ZeroKeepAlive,
    #[error("Not connect packet")]
    NotConnectPacket(Packet),
    #[error("Network {0}")]
    Network(#[from] network::Error),
    #[error("Timeout")]
    Timeout(#[from] Elapsed),
    #[error("Channel send error")]
    Send(#[from] SendError<(ConnectionId, Event)>),
    #[error("Channel recv error")]
    Recv(#[from] RecvError),
    #[error("Got new session, disconnecting old one")]
    SessionEnd,
    #[error("Persistent session requires valid client id")]
    InvalidClientId,
    #[error("Unexpected router message")]
    NotConnectionAck,
    #[error("ConnAck error {0}")]
    ConnectionAck(String),
    #[error("Authentication error")]
    InvalidAuth,
    #[error("Channel try send error")]
    TrySend(#[from] TrySendError<(ConnectionId, Event)>),
    #[error("Link error = {0}")]
    Link(#[from] LinkError),
}

/// Orchestrates between Router and Network.
pub struct RemoteLink<P> {
    connect: Connect,
    pub(crate) connection_id: ConnectionId,
    network: Network<P>,
    link_tx: LinkTx,
    link_rx: LinkRx,
    notifications: VecDeque<Notification>,
    pub(crate) will_delay_interval: u32,
}

impl<P: Protocol> RemoteLink<P> {
    pub async fn new(
        router_tx: Sender<(ConnectionId, Event)>,
        tenant_id: Option<String>,
        mut network: Network<P>,
        connect_packet: Packet,
        dynamic_filters: bool,
    ) -> Result<RemoteLink<P>, Error> {
        let Packet::Connect(connect, props, lastwill, lastwill_props, _) = connect_packet else {
            return Err(Error::NotConnectPacket(connect_packet));
        };

        // Register this connection with the router. Router replys with ack which if ok will
        // start the link. Router can sometimes reject the connection (ex max connection limit)
        let client_id = &connect.client_id;
        let clean_session = connect.clean_session;

        let topic_alias_max = props.as_ref().and_then(|p| p.topic_alias_max);
        let session_expiry = props
            .as_ref()
            .and_then(|p| p.session_expiry_interval)
            .unwrap_or(0);

        let delay_interval = lastwill_props
            .as_ref()
            .and_then(|f| f.delay_interval)
            .unwrap_or(0);

<<<<<<< HEAD
        let topic_alias_max = props.as_ref().and_then(|p| p.topic_alias_max);
        let max_inflight = props
            .as_ref()
            .and_then(|p| p.receive_maximum)
            .unwrap_or(100);
=======
        // The Server delays publishing the Client’s Will Message until
        // the Will Delay Interval has passed or the Session ends, whichever happens first
        let will_delay_interval = min(session_expiry, delay_interval);
>>>>>>> 6b8bcdb1

        let (link_tx, link_rx, notification) = LinkBuilder::new(client_id, router_tx)
            .tenant_id(tenant_id)
            .clean_session(clean_session)
            .last_will(lastwill)
            .last_will_properties(lastwill_props)
            .dynamic_filters(dynamic_filters)
            .topic_alias_max(topic_alias_max.unwrap_or(0))
            .max_inflight(max_inflight as usize)
            .build()?;

        let id = link_rx.id();
        Span::current().record("connection_id", id);

        if let Some(mut packet) = notification.into() {
            if let Packet::ConnAck(_ack, _props) = &mut packet {
                // NOTE: config.max_inflight_count is for all packets
                // receive_max is only for limiting Publish with qos > 0.
                //
                // let mut new_props = props.clone().unwrap_or_default();
                // new_props.receive_max = Some(config.max_inflight_count as u16);
                // *props = Some(new_props);
                network.write(packet).await?;
            }
        }

        Ok(RemoteLink {
            connect,
            connection_id: id,
            network,
            link_tx,
            link_rx,
            notifications: VecDeque::with_capacity(100),
            will_delay_interval,
        })
    }

    pub async fn start(&mut self) -> Result<(), Error> {
        self.network.set_keepalive(self.connect.keep_alive);

        // Note:
        // Shouldn't result in bounded queue deadlocks because of blocking n/w send
        loop {
            select! {
                o = self.network.read() => {
                    let packet = o?;
                    let len = {
                        let mut buffer = self.link_tx.buffer();
                        buffer.push_back(packet);
                        self.network.readv(&mut buffer)?;
                        buffer.len()
                    };

                    trace!("Packets read from network, count = {}", len);
                    self.link_tx.notify().await?;
                }
                // Receive from router when previous when state isn't in collision
                // due to previously received data request
                o = self.link_rx.exchange(&mut self.notifications) => {
                    o?;
                    let mut packets = VecDeque::new();
                    let mut unscheduled = false;

                    for notif in self.notifications.drain(..) {
                        if let Some(packet) = notif.into() {
                            packets.push_back(packet);
                        } else {
                            unscheduled = true;
                        }

                    }
                    self.network.writev(packets).await?;
                    if unscheduled {
                        self.link_rx.wake().await?;
                    }
                }
            }
        }
    }
}

/// Read MQTT connect packet from network and verify it.
/// authentication and checks are done here.
pub async fn mqtt_connect<P>(
    config: Arc<ConnectionSettings>,
    network: &mut Network<P>,
) -> Result<Packet, Error>
where
    P: Protocol,
{
    // Wait for MQTT connect packet and error out if it's not received in time to prevent
    // DOS attacks by filling total connections that the server can handle with idle open
    // connections which results in server rejecting new connections
    let connection_timeout_ms = config.connection_timeout_ms.into();
    let packet = time::timeout(Duration::from_millis(connection_timeout_ms), async {
        let packet = network.read().await?;
        Ok::<_, network::Error>(packet)
    })
    .await??;

    let (connect, _props, login) = match packet {
        Packet::Connect(ref connect, ref props, _, _, ref login) => (connect, props, login),
        packet => return Err(Error::NotConnectPacket(packet)),
    };

    // If authentication is configured in config file check for username and password
    if let Some(auths) = &config.auth {
        // if authentication is configured and connect packet doesn't have login details return
        // an error
        if let Some(login) = login {
            let is_authenticated = auths
                .iter()
                .any(|(user, pass)| (user, pass) == (&login.username, &login.password));

            if !is_authenticated {
                return Err(Error::InvalidAuth);
            }
        } else {
            return Err(Error::InvalidAuth);
        }
    }

    // When keep_alive feature is disabled client can live forever, which is not good in
    // distributed broker context so currenlty we don't allow it.
    if connect.keep_alive == 0 {
        return Err(Error::ZeroKeepAlive);
    }

    // Register this connection with the router. Router replys with ack which if ok will
    // start the link. Router can sometimes reject the connection (ex max connection limit)
    let empty_client_id = connect.client_id.is_empty();
    let clean_session = connect.clean_session;

    if cfg!(feature = "allow-duplicate-clientid") {
        if !clean_session && empty_client_id {
            return Err(Error::InvalidClientId);
        }
    } else if empty_client_id {
        return Err(Error::InvalidClientId);
    }

    // Ok((connect, props, lastwill, lastwill_props))
    Ok(packet)
}<|MERGE_RESOLUTION|>--- conflicted
+++ resolved
@@ -77,27 +77,25 @@
         let clean_session = connect.clean_session;
 
         let topic_alias_max = props.as_ref().and_then(|p| p.topic_alias_max);
+
         let session_expiry = props
             .as_ref()
             .and_then(|p| p.session_expiry_interval)
             .unwrap_or(0);
 
+        let max_inflight = props
+            .as_ref()
+            .and_then(|p| p.receive_maximum)
+            .unwrap_or(100);
+
         let delay_interval = lastwill_props
             .as_ref()
             .and_then(|f| f.delay_interval)
             .unwrap_or(0);
 
-<<<<<<< HEAD
-        let topic_alias_max = props.as_ref().and_then(|p| p.topic_alias_max);
-        let max_inflight = props
-            .as_ref()
-            .and_then(|p| p.receive_maximum)
-            .unwrap_or(100);
-=======
         // The Server delays publishing the Client’s Will Message until
         // the Will Delay Interval has passed or the Session ends, whichever happens first
         let will_delay_interval = min(session_expiry, delay_interval);
->>>>>>> 6b8bcdb1
 
         let (link_tx, link_rx, notification) = LinkBuilder::new(client_id, router_tx)
             .tenant_id(tenant_id)
