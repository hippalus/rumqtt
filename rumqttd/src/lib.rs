<<<<<<< HEAD
#![doc = include_str!("../README.md")]

#[macro_use]
extern crate log;

=======
use jackiechan::Sender;
use log::{error, info};
>>>>>>> 80391c79
use serde::{Deserialize, Serialize};
use std::time::Duration;
use std::{io, thread};
use std::{net::SocketAddr, sync::Arc};

mod mqttbytes;
pub mod rumqttlog;

use mqttbytes::v4::Packet;
use rumqttlog::{Disconnection, Event, RecvError, Router, SendError};
use tokio::time::error::Elapsed;

use crate::remotelink::RemoteLink;

use tokio::io::{AsyncRead, AsyncWrite};
use tokio::net::TcpListener;
use tokio::{task, time};

// All requirements for `rustls`
#[cfg(feature = "use-rustls")]
use rustls_pemfile::{certs, rsa_private_keys};
#[cfg(feature = "use-rustls")]
use tokio_rustls::rustls::{
    server::AllowAnyAuthenticatedClient, Certificate, Error as RustlsError, PrivateKey,
};

// All requirements for `native-tls`
#[cfg(feature = "use-native-tls")]
use std::io::Read;
#[cfg(feature = "use-native-tls")]
use tokio_native_tls::native_tls;
#[cfg(feature = "use-native-tls")]
use tokio_native_tls::native_tls::Error as NativeTlsError;
pub mod async_locallink;
mod consolelink;
mod locallink;
mod network;
mod remotelink;
mod state;

use crate::consolelink::ConsoleLink;
pub use crate::locallink::{LinkError, LinkRx, LinkTx};
use crate::network::Network;
#[cfg(feature = "use-rustls")]
use crate::Error::ServerKeyNotFound;
use std::collections::HashMap;

#[cfg(any(feature = "use-rustls", feature = "use-native-tls"))]
use std::fs::File;
#[cfg(feature = "use-rustls")]
use std::io::BufReader;

#[derive(Debug, thiserror::Error)]
#[error("Acceptor error")]
pub enum Error {
    #[error("I/O {0}")]
    Io(#[from] io::Error),
    #[error("Connection error {0}")]
    Connection(#[from] remotelink::Error),
    #[error("Timeout")]
    Timeout(#[from] Elapsed),
    #[error("Channel recv error")]
    Recv(#[from] RecvError),
    #[error("Channel send error")]
    Send(#[from] SendError<(Id, Event)>),
    #[cfg(feature = "use-native-tls")]
    #[error("Native TLS error {0}")]
    NativeTls(#[from] NativeTlsError),
    #[cfg(feature = "use-rustls")]
    #[error("Rustls error {0}")]
    Rustls(#[from] RustlsError),
    #[error("Server cert not provided")]
    ServerCertRequired,
    #[error("Server private key not provided")]
    ServerKeyRequired,
    #[error("CA file {0} no found")]
    CaFileNotFound(String),
    #[error("Server cert file {0} not found")]
    ServerCertNotFound(String),
    #[error("Server private key file {0} not found")]
    ServerKeyNotFound(String),
    #[error("Invalid CA cert file {0}")]
    InvalidCACert(String),
    #[error("Invalid server cert file {0}")]
    InvalidServerCert(String),
    #[error("Invalid server pass")]
    InvalidServerPass(),
    #[error("Invalid server key file {0}")]
    InvalidServerKey(String),
    RustlsNotEnabled,
    NativeTlsNotEnabled,
    Disconnected,
    NetworkClosed,
    WrongPacket(Packet),
}

type Id = usize;

#[derive(Debug, Default, Serialize, Deserialize, Clone)]
pub struct Config {
    pub id: usize,
    pub router: rumqttlog::Config,
    pub servers: HashMap<String, ServerSettings>,
    pub cluster: Option<HashMap<String, MeshSettings>>,
    pub replicator: Option<ConnectionSettings>,
    pub console: ConsoleSettings,
}

#[allow(dead_code)]
enum ServerTLSAcceptor {
    #[cfg(feature = "use-rustls")]
    RustlsAcceptor { acceptor: tokio_rustls::TlsAcceptor },
    #[cfg(feature = "use-native-tls")]
    NativeTLSAcceptor {
        acceptor: tokio_native_tls::TlsAcceptor,
    },
}

#[derive(Debug, Serialize, Deserialize, Clone)]
#[serde(untagged)]
pub enum ServerCert {
    RustlsCert {
        ca_path: String,
        cert_path: String,
        key_path: String,
    },
    NativeTlsCert {
        pkcs12_path: String,
        pkcs12_pass: String,
    },
}

#[derive(Debug, Serialize, Deserialize, Clone)]
pub struct ServerSettings {
    pub listen: SocketAddr,
    pub cert: Option<ServerCert>,
    pub next_connection_delay_ms: u64,
    pub connections: ConnectionSettings,
}

#[derive(Debug, Serialize, Deserialize, Clone)]
pub struct ConnectionLoginCredentials {
    pub username: String,
    pub password: String,
}

#[derive(Debug, Serialize, Deserialize, Clone)]
pub struct ConnectionSettings {
    pub connection_timeout_ms: u16,
    pub max_client_id_len: usize,
    pub throttle_delay_ms: u64,
    pub max_payload_size: usize,
    pub max_inflight_count: u16,
    pub max_inflight_size: usize,
    pub login_credentials: Option<Vec<ConnectionLoginCredentials>>,
}

#[derive(Debug, Clone, Serialize, Deserialize)]
pub struct MeshSettings {
    pub address: SocketAddr,
}

#[derive(Debug, Clone, Serialize, Deserialize)]
pub struct ConsoleSettings {
    pub listen: SocketAddr,
}

impl Default for ServerSettings {
    fn default() -> Self {
        panic!("Server settings should be derived from a configuration file")
    }
}

impl Default for ConnectionSettings {
    fn default() -> Self {
        panic!("Server settings should be derived from a configuration file")
    }
}

impl Default for ConsoleSettings {
    fn default() -> Self {
        panic!("Console settings should be derived from configuration file")
    }
}

pub struct Broker {
    config: Arc<Config>,
    router_tx: Sender<(Id, Event)>,
    router: Option<Router>,
}

impl Broker {
    pub fn new(config: Config) -> Broker {
        let config = Arc::new(config);
        let router_config = Arc::new(config.router.clone());
        let (router, router_tx) = Router::new(router_config);
        Broker {
            config,
            router_tx,
            router: Some(router),
        }
    }

    pub fn router_handle(&self) -> Sender<(Id, Event)> {
        self.router_tx.clone()
    }

    pub fn link(&self, client_id: &str) -> Result<LinkTx, LinkError> {
        // Register this connection with the router. Router replies with ack which if ok will
        // start the link. Router can sometimes reject the connection (ex max connection limit)

        let tx = LinkTx::new(client_id, self.router_tx.clone());
        Ok(tx)
    }

    pub fn start(&mut self) -> Result<(), Error> {
        // spawn the router in a separate thread
        let mut router = self.router.take().unwrap();
        let router_thread = thread::Builder::new().name("rumqttd-router".to_owned());
        router_thread.spawn(move || router.start())?;

        // spawn servers in a separate thread
        for (id, config) in self.config.servers.clone() {
            let server_name = format!("rumqttd-server-{}", id);
            let server_thread = thread::Builder::new().name(server_name);
            let server = Server::new(id, config, self.router_tx.clone());
            server_thread.spawn(move || {
                let mut runtime = tokio::runtime::Builder::new_current_thread();
                let runtime = runtime.enable_all().build().unwrap();
                runtime.block_on(async {
                    if let Err(e) = server.start().await {
                        error!("Stopping server. Accept loop error: {:?}", e.to_string());
                    }
                });
            })?;
        }

        let mut runtime = tokio::runtime::Builder::new_current_thread();
        let runtime = runtime.enable_all().build().unwrap();

        // Run console in current thread, if it is configured.
        let console = ConsoleLink::new(self.config.clone(), self.router_tx.clone());
        let console = Arc::new(console);
        runtime.block_on(async {
            consolelink::start(console).await;
        });

        Ok(())
    }
}

struct Server {
    id: String,
    config: ServerSettings,
    router_tx: Sender<(Id, Event)>,
}

impl Server {
    pub fn new(id: String, config: ServerSettings, router_tx: Sender<(Id, Event)>) -> Server {
        Server {
            id,
            config,
            router_tx,
        }
    }

    #[cfg(feature = "use-native-tls")]
    fn tls_native_tls(
        &self,
        pkcs12_path: &String,
        pkcs12_pass: &String,
    ) -> Result<Option<ServerTLSAcceptor>, Error> {
        // Get certificates
        let cert_file = File::open(&pkcs12_path);
        let mut cert_file =
            cert_file.map_err(|_| Error::ServerCertNotFound(pkcs12_path.clone()))?;

        // Read cert into memory
        let mut buf = Vec::new();
        cert_file
            .read_to_end(&mut buf)
            .map_err(|_| Error::InvalidServerCert(pkcs12_path.clone()))?;

        // Get the identity
        let identity = native_tls::Identity::from_pkcs12(&buf, &pkcs12_pass)
            .map_err(|_| Error::InvalidServerPass())?;

        // Builder
        let builder = native_tls::TlsAcceptor::builder(identity).build()?;

        // Create acceptor
        let acceptor = tokio_native_tls::TlsAcceptor::from(builder);
        Ok(Some(ServerTLSAcceptor::NativeTLSAcceptor { acceptor }))
    }

    #[allow(dead_code)]
    #[cfg(not(feature = "use-native-tls"))]
    fn tls_native_tls(
        &self,
        _pkcs12_path: &str,
        _pkcs12_pass: &str,
    ) -> Result<Option<ServerTLSAcceptor>, Error> {
        Err(Error::NativeTlsNotEnabled)
    }

    #[cfg(feature = "use-rustls")]
    fn tls_rustls(
        &self,
        cert_path: &str,
        key_path: &str,
        ca_path: &str,
    ) -> Result<Option<ServerTLSAcceptor>, Error> {
        use tokio_rustls::rustls::{RootCertStore, ServerConfig};

        let (certs, key) = {
            // Get certificates
            let cert_file = File::open(&cert_path);
            let cert_file =
                cert_file.map_err(|_| Error::ServerCertNotFound(cert_path.to_owned()))?;
            let certs = certs(&mut BufReader::new(cert_file));
            let certs = certs.map_err(|_| Error::InvalidServerCert(cert_path.to_string()))?;
            let certs = certs
                .iter()
                .map(|cert| Certificate(cert.to_owned()))
                .collect();

            // Get private key
            let key_file = File::open(&key_path);
            let key_file = key_file.map_err(|_| ServerKeyNotFound(key_path.to_owned()))?;
            let keys = rsa_private_keys(&mut BufReader::new(key_file));
            let keys = keys.map_err(|_| Error::InvalidServerKey(key_path.to_owned()))?;

            // Get the first key
            let key = match keys.first() {
                Some(k) => k.clone(),
                None => return Err(Error::InvalidServerKey(key_path.to_owned())),
            };

            (certs, PrivateKey(key))
        };

        // client authentication with a CA. CA isn't required otherwise
        let server_config = {
            let ca_file = File::open(ca_path);
            let ca_file = ca_file.map_err(|_| Error::CaFileNotFound(ca_path.to_owned()))?;
            let ca_file = &mut BufReader::new(ca_file);
            let ca_certs = rustls_pemfile::certs(ca_file)?;
            let ca_cert = ca_certs
                .first()
                .map(|c| Certificate(c.to_owned()))
                .ok_or_else(|| Error::InvalidCACert(ca_path.to_string()))?;
            let mut store = RootCertStore::empty();
            store
                .add(&ca_cert)
                .map_err(|_| Error::InvalidCACert(ca_path.to_string()))?;
            ServerConfig::builder()
                .with_safe_defaults()
                .with_client_cert_verifier(AllowAnyAuthenticatedClient::new(store))
                .with_single_cert(certs, key)?
        };

        let acceptor = tokio_rustls::TlsAcceptor::from(Arc::new(server_config));
        Ok(Some(ServerTLSAcceptor::RustlsAcceptor { acceptor }))
    }

    #[allow(dead_code)]
    #[cfg(not(feature = "use-rustls"))]
    fn tls_rustls(
        &self,
        _cert_path: &String,
        _key_path: &String,
        _ca_path: &String,
    ) -> Result<Option<ServerTLSAcceptor>, Error> {
        Err(Error::RustlsNotEnabled)
    }

    async fn start(&self) -> Result<(), Error> {
        let listener = TcpListener::bind(&self.config.listen).await?;
        let delay = Duration::from_millis(self.config.next_connection_delay_ms);
        let mut count = 0;

        let config = Arc::new(self.config.connections.clone());

        // Get the ServerTLSAcceptor which allow us to use either Rustls or Native TLS
        #[cfg(any(feature = "use-rustls", feature = "use-native-tls"))]
        let acceptor = match &self.config.cert {
            Some(c) => match c {
                ServerCert::RustlsCert {
                    ca_path,
                    cert_path,
                    key_path,
                } => self.tls_rustls(cert_path, key_path, ca_path)?,
                ServerCert::NativeTlsCert {
                    pkcs12_path,
                    pkcs12_pass,
                } => self.tls_native_tls(pkcs12_path, pkcs12_pass)?,
            },
            None => None,
        };

        let max_incoming_size = config.max_payload_size;

        info!(
            "Waiting for connections on {}. Server = {}",
            self.config.listen, self.id
        );
        loop {
            // Await new network connection.
            let (stream, addr) = match listener.accept().await {
                Ok((s, r)) => (s, r),
                Err(_e) => {
                    error!("Unable to accept socket.");
                    continue;
                }
            };

            // Depending on TLS or not create a new Network
            #[cfg(any(feature = "use-rustls", feature = "use-native-tls"))]
            let network = match &acceptor {
                Some(a) => {
                    info!("{}. Accepting TLS connection from: {}", count, addr);

                    // Depending on which acceptor we're using address accordingly..
                    match a {
                        #[cfg(feature = "use-rustls")]
                        ServerTLSAcceptor::RustlsAcceptor { acceptor } => {
                            let stream = match acceptor.accept(stream).await {
                                Ok(v) => v,
                                Err(e) => {
                                    error!("Failed to accept TLS connection using Rustls. Error = {:?}", e);
                                    continue;
                                }
                            };

                            Network::new(stream, max_incoming_size)
                        }
                        #[cfg(feature = "use-native-tls")]
                        ServerTLSAcceptor::NativeTLSAcceptor { acceptor } => {
                            let stream = match acceptor.accept(stream).await {
                                Ok(v) => v,
                                Err(e) => {
                                    error!("Failed to accept TLS connection using Native TLS. Error = {:?}", e);
                                    continue;
                                }
                            };

                            Network::new(stream, max_incoming_size)
                        }
                    }
                }
                None => {
                    info!("{}. Accepting TCP connection from: {}", count, addr);
                    Network::new(stream, max_incoming_size)
                }
            };
            #[cfg(not(any(feature = "use-rustls", feature = "use-native-tls")))]
            let network = {
                info!("{}. Accepting TCP connection from: {}", count, addr);
                Network::new(stream, max_incoming_size)
            };

            count += 1;

            let config = config.clone();
            let router_tx = self.router_tx.clone();

            // Spawn a new thread to handle this connection.
            task::spawn(async {
                let connector = Connector::new(config, router_tx);
                if let Err(e) = connector.new_connection(network).await {
                    error!("Dropping link task!! Result = {:?}", e);
                }
            });

            time::sleep(delay).await;
        }
    }
}

struct Connector {
    config: Arc<ConnectionSettings>,
    router_tx: Sender<(Id, Event)>,
}

impl Connector {
    fn new(config: Arc<ConnectionSettings>, router_tx: Sender<(Id, Event)>) -> Connector {
        Connector { config, router_tx }
    }

    /// A new network connection should wait for mqtt connect packet. This handling should be handled
    /// asynchronously to avoid listener from not blocking new connections while this connection is
    /// waiting for mqtt connect packet. Also this honours connection wait time as per config to prevent
    /// denial of service attacks (rogue clients which only does network connection without sending
    /// mqtt connection packet to make make the server reach its concurrent connection limit)
    async fn new_connection(&self, network: Network) -> Result<(), Error> {
        let config = self.config.clone();
        let router_tx = self.router_tx.clone();

        // Start the link
        let (client_id, id, mut link) = RemoteLink::new(config, router_tx, network).await?;
        let (execute_will, pending) = match link.start().await {
            // Connection get close. This shouldn't usually happen
            Ok(_) => {
                error!("Stopped!! Id = {} ({})", client_id, id);
                (true, link.state.clean())
            }
            // We are representing clean close as Abort in `Network`
            Err(remotelink::Error::Io(e)) if e.kind() == io::ErrorKind::ConnectionAborted => {
                info!("Closed!! Id = {} ({})", client_id, id);
                (true, link.state.clean())
            }
            // Client requested disconnection.
            Err(remotelink::Error::Disconnect) => {
                info!("Disconnected!! Id = {} ({})", client_id, id);
                (false, link.state.clean())
            }
            // Any other error
            Err(e) => {
                error!("Error!! Id = {} ({}), {}", client_id, id, e.to_string());
                (true, link.state.clean())
            }
        };

        let disconnect = Disconnection::new(client_id, execute_will, pending);
        let disconnect = Event::Disconnect(disconnect);
        let message = (id, disconnect);
        self.router_tx.send(message)?;
        Ok(())
    }
}

pub trait IO: AsyncRead + AsyncWrite + Send + Sync + Unpin {}
impl<T: AsyncRead + AsyncWrite + Send + Sync + Unpin> IO for T {}<|MERGE_RESOLUTION|>--- conflicted
+++ resolved
@@ -1,13 +1,5 @@
-<<<<<<< HEAD
-#![doc = include_str!("../README.md")]
-
-#[macro_use]
-extern crate log;
-
-=======
 use jackiechan::Sender;
 use log::{error, info};
->>>>>>> 80391c79
 use serde::{Deserialize, Serialize};
 use std::time::Duration;
 use std::{io, thread};
