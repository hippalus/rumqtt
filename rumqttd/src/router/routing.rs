use crate::protocol::{
<<<<<<< HEAD
    ConnAck, ConnAckProperties, ConnectReturnCode, Disconnect, DisconnectReasonCode, Packet,
    PingResp, PubAck, PubAckReason, PubComp, PubCompReason, PubRec, PubRecReason, PubRel,
    PubRelReason, Publish, PublishProperties, QoS, RetainForwardRule, SubAck, SubscribeReasonCode,
    UnsubAck, UnsubAckReason,
=======
    ConnAck, ConnAckProperties, ConnectReturnCode, Disconnect, DisconnectReasonCode, LastWill,
    LastWillProperties, Packet, PingResp, PubAck, PubAckReason, PubComp, PubCompReason, PubRec,
    PubRecReason, PubRel, PubRelReason, Publish, PublishProperties, QoS, SubAck,
    SubscribeReasonCode, UnsubAck, UnsubAckReason,
>>>>>>> 6b8bcdb1
};
use crate::router::alertlog::alert;
use crate::router::graveyard::SavedState;
use crate::router::scheduler::{PauseReason, Tracker};
use crate::router::Forward;
use crate::segments::Position;
use crate::*;
use flume::{bounded, Receiver, RecvError, Sender, TryRecvError};
use slab::Slab;
use std::collections::{HashMap, HashSet, VecDeque};
use std::str::Utf8Error;
use std::thread;
use std::time::SystemTime;
use thiserror::Error;
use tracing::{debug, error, info, trace, warn};

use super::alertlog::{Alert, AlertLog};
use super::graveyard::Graveyard;
use super::iobufs::{Incoming, Outgoing};
use super::logs::{AckLog, DataLog};
use super::scheduler::{ScheduleReason, Scheduler};
use super::shared_subs::SharedGroup;
use super::{
    packetid, Connection, DataRequest, Event, FilterIdx, Meter, Notification, Print, RouterMeter,
    ShadowRequest, MAX_CHANNEL_CAPACITY, MAX_SCHEDULE_ITERATIONS,
};

#[derive(Error, Debug)]
pub enum RouterError {
    #[error("Receive error = {0}")]
    Recv(#[from] RecvError),
    #[error("Try Receive error = {0}")]
    TryRecv(#[from] TryRecvError),
    #[error("Disconnection")]
    Disconnected,
    #[error("Topic not utf-8")]
    NonUtf8Topic(#[from] Utf8Error),
    #[cfg(feature = "validate-tenant-prefix")]
    #[error("Bad Tenant")]
    BadTenant(String, String),
    #[error("No matching filters to topic {0}")]
    NoMatchingFilters(String),
    #[error("Invalid filter prefix {0}")]
    InvalidFilterPrefix(Filter),
    #[error("Invalid client_id {0}")]
    InvalidClientId(String),
    #[error("Disconnection (Reason: {0:?})")]
    Disconnect(DisconnectReasonCode),
}

// TODO: set this to some appropriate value
const TOPIC_ALIAS_MAX: u16 = 4096;

pub struct Router {
    id: RouterId,
    /// Id of this router. Used to index native commitlog to store data from
    /// local connections
    config: RouterConfig,
    /// Saved state of dead persistent connections
    graveyard: Graveyard,
    /// List of MetersLink's senders
    meters: Slab<Sender<Vec<Meter>>>,
    /// List of AlertsLink's senders with their respective subscription Filter
    alerts: Slab<Sender<Vec<Alert>>>,
    /// List of connections
    connections: Slab<Connection>,
    /// Connection map from device id to connection id
    connection_map: HashMap<String, ConnectionId>,
    /// Subscription map to interested connection ids
    subscription_map: HashMap<Filter, HashSet<ConnectionId>>,
    /// Incoming data grouped by connection
    ibufs: Slab<Incoming>,
    /// Outgoing data grouped by connection
    obufs: Slab<Outgoing>,
    /// Data log of all the subscriptions
    datalog: DataLog,
    /// Data log of all the alert subscriptions
    alertlog: AlertLog,
    /// Acks log per connection
    ackslog: Slab<AckLog>,
    /// Scheduler to schedule connections
    scheduler: Scheduler,
    /// Parked requests that are ready because of new data on the subscription
    notifications: VecDeque<(ConnectionId, DataRequest)>,
    /// Channel receiver to receive data from all the active connections and
    /// replicators. Each connection will have a tx handle which they use
    /// to send data and requests to router
    router_rx: Receiver<(ConnectionId, Event)>,
    /// Channel sender to send data to this router. This is given to active
    /// network connections, local connections and replicators to communicate
    /// with this router
    router_tx: Sender<(ConnectionId, Event)>,
    /// Router metrics
    router_meters: RouterMeter,
    /// Buffer for cache exchange of incoming packets
    cache: Option<VecDeque<Packet>>,
    /// Shared subscriptions map <group-name, group>
    shared_subscriptions: HashMap<String, SharedGroup>,
    /// Will messages per client_id
    last_wills: HashMap<String, (LastWill, Option<LastWillProperties>)>,
}

impl Router {
    pub fn new(router_id: RouterId, config: RouterConfig) -> Router {
        let (router_tx, router_rx) = bounded(1000);

        let meters = Slab::with_capacity(10);
        let alerts = Slab::with_capacity(10);
        let connections = Slab::with_capacity(config.max_connections);
        let ibufs = Slab::with_capacity(config.max_connections);
        let obufs = Slab::with_capacity(config.max_connections);
        let ackslog = Slab::with_capacity(config.max_connections);

        let router_metrics = RouterMeter {
            router_id,
            ..RouterMeter::default()
        };

        let max_connections = config.max_connections;
        Router {
            id: router_id,
            config: config.clone(),
            graveyard: Graveyard::new(),
            meters,
            alerts,
            connections,
            connection_map: Default::default(),
            subscription_map: Default::default(),
            ibufs,
            obufs,
            datalog: DataLog::new(config.clone()).unwrap(),
            alertlog: AlertLog::new(config),
            ackslog,
            scheduler: Scheduler::with_capacity(max_connections),
            notifications: VecDeque::with_capacity(1024),
            router_rx,
            router_tx,
            router_meters: router_metrics,
            cache: Some(VecDeque::with_capacity(MAX_CHANNEL_CAPACITY)),
            shared_subscriptions: HashMap::new(),
            last_wills: HashMap::new(),
        }
    }

    /// Gets handle to the router. This is not a public method to ensure that link
    /// is created only after the router starts
    fn link(&self) -> Sender<(ConnectionId, Event)> {
        self.router_tx.clone()
    }

    // pub(crate) fn get_replica_handle(&mut self, _replica_id: NodeId) -> (LinkTx, LinkRx) {
    //     unimplemented!()
    // }

    /// Starts the router in a background thread and returns link to it. Link
    /// to communicate with router should only be returned only after it starts.
    /// For that reason, all the public methods should start the router in the
    /// background
    #[tracing::instrument(skip_all)]
    pub fn spawn(mut self) -> Sender<(ConnectionId, Event)> {
        let router = thread::Builder::new().name(format!("router-{}", self.id));
        let link = self.link();
        router
            .spawn(move || {
                let e = self.run(0);
                error!(reason=?e, "Router done!");
            })
            .unwrap();
        link
    }

    /// Waits on incoming events when ready queue is empty.
    /// After pulling 1 event, tries to pull 500 more events
    /// before polling ready queue 100 times (connections)
    #[tracing::instrument(skip_all)]
    fn run(&mut self, count: usize) -> Result<(), RouterError> {
        match count {
            0 => loop {
                self.run_inner()?;
            },
            n => {
                for _ in 0..n {
                    self.run_inner()?;
                }
            }
        };

        Ok(())
    }

    fn run_inner(&mut self) -> Result<(), RouterError> {
        // Block on incoming events if there are no ready connections for consumption
        if self.consume().is_none() {
            // trace!("{}:: {:20} {:20} {:?}", self.id, "", "done-await", self.readyqueue);
            let (id, data) = self.router_rx.recv()?;
            self.events(id, data);
        }

        // Try reading more from connections in a non-blocking
        // fashion to accumulate data and handle subscriptions.
        // Accumulating more data lets requests retrieve bigger
        // bulks which in turn increases efficiency
        for _ in 0..500 {
            // All these methods will handle state and errors
            match self.router_rx.try_recv() {
                Ok((id, data)) => self.events(id, data),
                Err(TryRecvError::Disconnected) => return Err(RouterError::Disconnected),
                Err(TryRecvError::Empty) => break,
            }
        }

        // A connection should not be scheduled multiple times
        #[cfg(debug_assertions)]
        if let Some(readyqueue) = self.scheduler.check_readyqueue_duplicates() {
            warn!(
                "Connection was scheduled multiple times in readyqueue: {:?}",
                readyqueue
            );
        }

        // Poll 100 connections which are ready in ready queue
        for _ in 0..100 {
            self.consume();
        }

        // self.send_all_alerts();
        Ok(())
    }

    fn events(&mut self, id: ConnectionId, data: Event) {
        let span = tracing::error_span!("[>] incoming", connection_id = id);
        let _guard = span.enter();

        match data {
            Event::Connect {
                connection,
                incoming,
                outgoing,
            } => self.handle_new_connection(connection, incoming, outgoing),
            Event::NewMeter(tx) => self.handle_new_meter(tx),
            Event::NewAlert(tx) => self.handle_new_alert(tx),
            Event::DeviceData => self.handle_device_payload(id),
            Event::Disconnect => self.handle_disconnection(id, None),
            Event::Ready => self.scheduler.reschedule(id, ScheduleReason::Ready),
            Event::Shadow(request) => {
                retrieve_shadow(&mut self.datalog, &mut self.obufs[id], request)
            }
            Event::SendAlerts => {
                self.send_alerts();
            }
            Event::SendMeters => {
                self.send_meters();
            }
            Event::PrintStatus(metrics) => print_status(self, metrics),
            Event::PublishWill((client_id, _tenant_id)) => self.handle_last_will(
                client_id,
                #[cfg(feature = "validate-tenant-prefix")]
                _tenant_id,
            ),
        }
    }

    fn handle_new_connection(
        &mut self,
        mut connection: Connection,
        incoming: Incoming,
        mut outgoing: Outgoing,
    ) {
        let client_id = outgoing.client_id.clone();
        if let Err(err) = validate_clientid(&client_id) {
            error!("Invalid client_id: {}", err);
            return;
        };

        let span = tracing::info_span!("incoming_connect", client_id);
        let _guard = span.enter();

        if cfg!(not(feature = "allow-duplicate-clientid")) {
            // Check if same client_id already exists and if so, replace it with this new connection
            // ref: https://docs.oasis-open.org/mqtt/mqtt/v3.1.1/os/mqtt-v3.1.1-os.html#_Toc398718032

            let connection_id = self.connection_map.get(&client_id);
            if let Some(connection_id) = connection_id {
                error!(
                    "Duplicate client_id, dropping previous connection with connection_id: {}",
                    connection_id
                );
                self.handle_disconnection(*connection_id, None);
            }
        }

        if self.connections.len() >= self.config.max_connections {
            error!("no space for new connection");
            // let ack = ConnectionAck::Failure("No space for new connection".to_owned());
            // let message = Notification::ConnectionAck(ack);
            return;
        }

        // Retrieve previous connection state from graveyard
        let saved = self.graveyard.retrieve(&client_id);
        let clean_session = connection.clean;
        let previous_session = saved.is_some();
        // for qos2 pending pubrels
        let mut pending_acks = VecDeque::new();
        let tracker = if !clean_session {
            let saved = saved.map_or(SavedState::new(client_id.clone()), |s| s);
            connection.subscriptions = saved.subscriptions;
            connection.events = saved.metrics;
            // for using in acklog
            pending_acks = saved.unacked_pubrels.clone();
            outgoing.unacked_pubrels = saved.unacked_pubrels;
            saved.tracker
        } else {
            // Only retrieve metrics in clean session
            let saved = saved.map_or(SavedState::new(client_id.clone()), |s| s);
            connection.events = saved.metrics;
            Tracker::new(client_id.clone())
        };
        let ackslog = AckLog::new();

        let time = match SystemTime::now().duration_since(SystemTime::UNIX_EPOCH) {
            Ok(v) => v.as_millis().to_string(),
            Err(e) => format!("Time error = {e:?}"),
        };

        let event = "connection at ".to_owned() + &time + ", clean = " + &clean_session.to_string();
        connection.events.events.push_back(event);

        if connection.events.events.len() > 10 {
            connection.events.events.pop_front();
        }

        if let Some(will) = connection.last_will.take() {
            self.last_wills.insert(
                client_id.clone(),
                (will, connection.last_will_properties.take()),
            );
        }

        let connection_id = self.connections.insert(connection);
        assert_eq!(self.ibufs.insert(incoming), connection_id);
        assert_eq!(self.obufs.insert(outgoing), connection_id);

        self.connection_map.insert(client_id.clone(), connection_id);
        info!(connection_id, "Client connection registered");

        assert_eq!(self.ackslog.insert(ackslog), connection_id);
        assert_eq!(self.scheduler.add(tracker), connection_id);

        // Check if there are multiple data requests on same filter.
        debug_assert!(self
            .scheduler
            .check_tracker_duplicates(connection_id)
            .is_none());

        let ack = ConnAck {
            session_present: !clean_session && previous_session,
            code: ConnectReturnCode::Success,
        };

        let properties = ConnAckProperties {
            topic_alias_max: Some(TOPIC_ALIAS_MAX),
            ..Default::default()
        };

        let ackslog = self.ackslog.get_mut(connection_id).unwrap();
        ackslog.connack(connection_id, ack, Some(properties));

        pending_acks.into_iter().for_each(|pkid| {
            // NOTE: will it be better if we store the whole PubRel
            // instead of pkid in pending acks
            let pubrel = PubRel {
                pkid,
                reason: PubRelReason::Success,
            };
            ackslog.pubrel(pubrel)
        });

        self.scheduler
            .reschedule(connection_id, ScheduleReason::Init);

        self.router_meters.total_connections += 1;
    }

    fn handle_new_meter(&mut self, tx: Sender<Vec<Meter>>) {
        let _meter_id = self.meters.insert(tx);
    }

    fn handle_new_alert(&mut self, tx: Sender<Vec<Alert>>) {
        let _alert_id = self.alerts.insert(tx);
    }

    fn handle_disconnection(&mut self, id: ConnectionId, reason: Option<DisconnectReasonCode>) {
        // Some clients can choose to send Disconnect packet before network disconnection.
        // This will lead to double Disconnect packets in router `events`
        let client_id = match &self.obufs.get(id) {
            Some(v) => v.client_id.clone(),
            None => {
                error!("no-connection id {} is already gone", id);
                return;
            }
        };

        let span = tracing::info_span!("incoming_disconnect", client_id);
        let _guard = span.enter();

        // must handle last will before sending disconnect packet
        // as the disconnecting client might have subscribed to will topic.
        // if execute_last_will {
        //     self.handle_last_will(id);
        // }

        info!("Disconnecting connection");

        if let Some(reason_code) = reason {
            let outgoing = match self.obufs.get_mut(id) {
                Some(v) => v,
                None => {
                    error!("no-connection id {} is already gone", id);
                    return;
                }
            };

            let disconnect = Disconnect { reason_code };

            let disconnect_notification = Notification::Disconnect(disconnect, None);

            outgoing
                .data_buffer
                .lock()
                .push_back(disconnect_notification);

            outgoing.handle.try_send(()).ok();
        }

        // Remove connection from router
        let mut connection = self.connections.remove(id);
        let _incoming = self.ibufs.remove(id);
        let outgoing = self.obufs.remove(id);
        let mut tracker = self.scheduler.remove(id);
        self.connection_map.remove(&client_id);
        self.ackslog.remove(id);

        // Don't remove connection id from readyqueue with index. This will
        // remove wrong connection from readyqueue. Instead just leave disconnected
        // connection in readyqueue and allow 'consume()' method to deal with this
        // self.readyqueue.remove(id);

        let inflight_data_requests = self.datalog.clean(id);
        let retransmissions = outgoing.retransmission_map();

        // Remove connections from all groups and
        // discard empty group ( group with no client )
        // note: can we do this in better way?
        self.shared_subscriptions.retain(|_, group| {
            group.remove_client(&client_id);
            !group.is_empty()
        });

        // Remove this connection from subscriptions
        for filter in connection.subscriptions.iter() {
            if let Some(connections) = self.subscription_map.get_mut(filter) {
                connections.remove(&id);
            }
        }

        // Add disconnection event to metrics
        let time = match SystemTime::now().duration_since(SystemTime::UNIX_EPOCH) {
            Ok(v) => v.as_millis().to_string(),
            Err(e) => format!("Time error = {e:?}"),
        };

        let event = "disconnection at ".to_owned() + &time;
        connection.events.events.push_back(event);

        if connection.events.events.len() > 10 {
            connection.events.events.pop_front();
        }

        // Save state for persistent sessions
        if !connection.clean {
            // Add inflight data requests back to tracker
            inflight_data_requests
                .into_iter()
                .for_each(|r| tracker.register_data_request(r));

            for request in tracker.data_requests.iter_mut() {
                if let Some(cursor) = retransmissions.get(&request.filter_idx) {
                    request.cursor = *cursor;
                    // reset the group cursor
                    if let Some(group_name) = &request.group {
                        // TODO: Test this more
                        self.shared_subscriptions
                            .get_mut(group_name)
                            .expect("group must exists")
                            .cursor = *cursor;
                    }
                }
            }

            self.graveyard.save(
                tracker,
                connection.subscriptions,
                connection.events,
                outgoing.unacked_pubrels,
            );
        } else {
            // Only save metrics in clean session
            self.graveyard.save(
                Tracker::new(client_id),
                HashSet::new(),
                connection.events,
                VecDeque::new(),
            );
        }
        self.router_meters.total_connections -= 1;
    }

    /// Handles new incoming data on a topic
    fn handle_device_payload(&mut self, id: ConnectionId) {
        // TODO: Retun errors and move error handling to the caller
        let incoming = match self.ibufs.get_mut(id) {
            Some(v) => v,
            None => {
                error!("no-connection id {} is already gone", id);
                return;
            }
        };

        let client_id = incoming.client_id.clone();
        let span = tracing::error_span!("incoming_payload", client_id);
        let _guard = span.enter();

        // Instead of exchanging, we should just append new incoming packets inside cache
        let mut packets = incoming.exchange(self.cache.take().unwrap());

        let mut force_ack = false;
        let mut new_data = false;
        let mut disconnect = false;
        let mut disconnect_reason: Option<DisconnectReasonCode> = None;

        // info!("{:15.15}[I] {:20} count = {}", client_id, "packets", packets.len());

        for packet in packets.drain(0..) {
            match packet {
                Packet::Publish(publish, properties) => {
                    let span = tracing::error_span!("publish", topic = ?publish.topic, pkid = publish.pkid);
                    let _guard = span.enter();

                    let qos = publish.qos;
                    let pkid = publish.pkid;

                    // Prepare acks for the above publish
                    // If any of the publish in the batch results in force flush,
                    // set global force flush flag. Force flush is triggered when the
                    // router is in instant ack more or connection data is from a replica
                    //
                    // TODO: handle multiple offsets
                    //
                    // The problem with multiple offsets is that when using replication with the current
                    // architecture, a single publish might get appended to multiple commit logs, resulting in
                    // multiple offsets (see `append_to_commitlog` function), meaning replicas will need to
                    // coordinate using multiple offsets, and we don't have any idea how to do so right now.
                    // Currently as we don't have replication, we just use a single offset, even when appending to
                    // multiple commit logs.

                    match qos {
                        QoS::AtLeastOnce => {
                            let puback = PubAck {
                                pkid,
                                reason: PubAckReason::Success,
                            };

                            let ackslog = self.ackslog.get_mut(id).unwrap();
                            ackslog.puback(puback);
                            force_ack = true;
                        }
                        QoS::ExactlyOnce => {
                            let pubrec = PubRec {
                                pkid,
                                reason: PubRecReason::Success,
                            };

                            let ackslog = self.ackslog.get_mut(id).unwrap();
                            ackslog.pubrec(publish, properties, pubrec);
                            force_ack = true;
                            continue;
                        }
                        QoS::AtMostOnce => {
                            // Do nothing
                        }
                    };

                    self.router_meters.total_publishes += 1;

                    // Try to append publish to commitlog
                    match append_to_commitlog(
                        id,
                        publish.clone(),
                        properties,
                        &mut self.datalog,
                        &mut self.notifications,
                        &mut self.connections,
                    ) {
                        Ok(_offset) => {
                            // Even if one of the data in the batch is appended to commitlog,
                            // set new data. This triggers notifications to wake waiters.
                            // Don't overwrite this flag to false if it is already true.
                            new_data = true;
                        }
                        Err(e) => {
                            // Disconnect on bad publishes
                            error!(
                                reason = ?e, "Failed to append to commitlog"
                            );
                            self.router_meters.failed_publishes += 1;
                            disconnect = true;

                            if let RouterError::Disconnect(code) = e {
                                disconnect_reason = Some(code)
                            }

                            break;
                        }
                    };

                    let meter = &mut self.ibufs.get_mut(id).unwrap().meter;
                    if let Err(e) = meter.register_publish(&publish) {
                        error!(
                            reason = ?e, "Failed to write to incoming meter"
                        );
                    };
                }
                Packet::Subscribe(mut subscribe, props) => {
                    let mut return_codes = Vec::new();
                    let pkid = subscribe.pkid;
                    // let len = s.len();

                    for f in &mut subscribe.filters {
                        let span =
                            tracing::info_span!("subscribe", topic = f.path, pkid = subscribe.pkid);
                        let _guard = span.enter();

                        info!("Adding subscription on topic {}", f.path);
                        let connection = self.connections.get_mut(id).unwrap();

                        if let Err(e) = validate_subscription(connection, f) {
                            warn!(reason = ?e,"Subscription cannot be validated: {}", e);

                            disconnect = true;
                            break;
                        }

                        let mut filter = f.path.clone();
                        let mut group = None;

                        if let Some((grp, filter_path)) = extract_group(&f.path) {
                            group = Some(grp);
                            filter = filter_path;
                        };

                        let subscription_id = props.as_ref().and_then(|p| p.id);

                        if subscription_id == Some(0) {
                            error!("Subscription identifier can't be 0");
                            disconnect = true;
                            disconnect_reason = Some(DisconnectReasonCode::ProtocolError);
                            break;
                        }

                        let (idx, cursor) = self.datalog.next_native_offset(&filter);

                        // in case of shared sub original_filter will be $share/group/topic
                        // this is because we do want to treat is as diffrent subscription
                        // and create DataRequest, while using the same datalog of "topic"
                        // NOTE: topic & $share/group/topic will have same filteridx!
                        self.prepare_filter(id, cursor, idx, f, group, subscription_id);

                        let code = match f.qos {
                            QoS::AtMostOnce => SubscribeReasonCode::QoS0,
                            QoS::AtLeastOnce => SubscribeReasonCode::QoS1,
                            QoS::ExactlyOnce => SubscribeReasonCode::QoS2,
                        };

                        return_codes.push(code);
                    }

                    // let meter = &mut self.ibufs.get_mut(id).unwrap().meter;
                    // meter.total_size += len;

                    let suback = SubAck { pkid, return_codes };
                    let ackslog = self.ackslog.get_mut(id).unwrap();
                    ackslog.suback(suback);
                    force_ack = true;
                }
                Packet::Unsubscribe(unsubscribe, _) => {
                    let connection = self.connections.get_mut(id).unwrap();
                    let pkid = unsubscribe.pkid;
                    for filter in &unsubscribe.filters {
                        let span = tracing::info_span!("unsubscribe", topic = filter, pkid);
                        let _guard = span.enter();

                        debug!("Removing subscription on filter {}", filter);
                        if let Some(connection_ids) = self.subscription_map.get_mut(filter) {
                            let removed = connection_ids.remove(&id);
                            if !removed {
                                continue;
                            }

                            let meter = &mut self.ibufs.get_mut(id).unwrap().meter;
                            meter.unregister_subscription(filter);

                            if !connection.subscriptions.remove(filter) {
                                warn!(
                                    pkid = unsubscribe.pkid,
                                    "Unsubscribe failed as filter was not subscribed previously"
                                );
                                continue;
                            }

                            // Remove connections from all groups
                            // discard empty group ( group with no client )
                            // note: can we do this in better way?
                            self.shared_subscriptions.retain(|_, group| {
                                group.remove_client(&client_id);
                                !group.is_empty()
                            });

                            if let Some(broker_aliases) = connection.broker_topic_aliases.as_mut() {
                                broker_aliases.remove_alias(filter);
                            }

                            // remove the subscription id
                            connection.subscription_ids.remove(filter);

                            let unsuback = UnsubAck {
                                pkid,
                                // reasons are used in MQTTv5
                                reasons: vec![UnsubAckReason::Success],
                            };
                            let ackslog = self.ackslog.get_mut(id).unwrap();
                            ackslog.unsuback(unsuback);
                            self.scheduler.untrack(id, filter);
                            self.datalog.remove_waiters_for_id(id, filter);
                            force_ack = true;
                        }
                    }
                }
                Packet::PubAck(puback, _) => {
                    let span = tracing::info_span!("puback", pkid = puback.pkid);
                    let _guard = span.enter();

                    let outgoing = self.obufs.get_mut(id).unwrap();
                    let pkid = puback.pkid;
                    if outgoing.register_ack(pkid).is_none() {
                        error!(pkid, "Unsolicited/ooo ack received for pkid {}", pkid);
                        disconnect = true;
                        break;
                    }

                    self.scheduler.reschedule(id, ScheduleReason::IncomingAck);
                }
                Packet::PubRec(pubrec, _) => {
                    let span = tracing::info_span!("pubrec", pkid = pubrec.pkid);
                    let _guard = span.enter();

                    let outgoing = self.obufs.get_mut(id).unwrap();
                    let pkid = pubrec.pkid;
                    if outgoing.register_ack(pkid).is_none() {
                        error!(pkid, "Unsolicited/ooo ack received for pkid {}", pkid);
                        disconnect = true;
                        break;
                    }

                    let ackslog = self.ackslog.get_mut(id).unwrap();
                    let pubrel = PubRel {
                        pkid: pubrec.pkid,
                        reason: PubRelReason::Success,
                    };

                    outgoing.register_pubrec(pubrel.pkid);
                    ackslog.pubrel(pubrel);
                    self.scheduler.reschedule(id, ScheduleReason::IncomingAck);
                }
                Packet::PubRel(pubrel, None) => {
                    let span = tracing::info_span!("pubrel", pkid = pubrel.pkid);
                    let _guard = span.enter();

                    let ackslog = self.ackslog.get_mut(id).unwrap();
                    let pubcomp = PubComp {
                        pkid: pubrel.pkid,
                        reason: PubCompReason::Success,
                    };

                    // NOTE: client can try to resend previously unacked pubrels
                    // on reconnection ( with clean session false )
                    // we try to retrive publish assuming broker saved the previous state
                    // successfully in graveyard.
                    let (publish, props) = match ackslog.pubcomp(pubcomp) {
                        Some(v) => v,
                        None => {
                            disconnect = true;
                            break;
                        }
                    };

                    // Try to append publish to commitlog
                    match append_to_commitlog(
                        id,
                        publish,
                        props,
                        &mut self.datalog,
                        &mut self.notifications,
                        &mut self.connections,
                    ) {
                        Ok(_offset) => {
                            // Even if one of the data in the batch is appended to commitlog,
                            // set new data. This triggers notifications to wake waiters.
                            // Don't overwrite this flag to false if it is already true.
                            new_data = true;
                        }
                        Err(e) => {
                            // Disconnect on bad publishes
                            error!(
                                reason = ?e, "Failed to append to commitlog"
                            );
                            self.router_meters.failed_publishes += 1;
                            disconnect = true;
                            break;
                        }
                    };
                    self.scheduler.reschedule(id, ScheduleReason::IncomingAck);
                }
                Packet::PubComp(pubcomp, _) => {
                    let span = tracing::info_span!("pubcomp", pkid = pubcomp.pkid);
                    let _guard = span.enter();

                    let outgoing = self.obufs.get_mut(id).unwrap();
                    let pkid = pubcomp.pkid;
                    if outgoing.register_pubcomp(pkid).is_none() {
                        error!(
                            pkid,
                            "ack received for pkid {}, but the pkid didn't exists!", pkid
                        );
                        disconnect = true;
                        break;
                    }
                }
                Packet::PingReq(_) => {
                    let ackslog = self.ackslog.get_mut(id).unwrap();
                    ackslog.pingresp(PingResp);

                    force_ack = true;
                }
                Packet::Disconnect(_, _) => {
                    let span = tracing::info_span!("disconnect");
                    let _guard = span.enter();
                    disconnect = true;
                    // delete the last will message
                    self.last_wills.remove(&client_id);
                    break;
                }
                incoming => {
                    warn!(packet=?incoming, "Unexpected packet received, ignoring the packet." );
                }
            }
        }

        self.cache = Some(packets);

        // Prepare AcksRequest in tracker if router is operating in a
        // single node mode or force ack request for subscriptions
        if force_ack {
            self.scheduler.reschedule(id, ScheduleReason::FreshData);
        }

        // Notify waiting consumers only if there is publish data. During
        // subscription, data request is added to data waiter. With out this
        // if condition, connection will be woken up even during subscription
        if new_data {
            // Prepare all the consumers which are waiting for new data
            while let Some((id, request)) = self.notifications.pop_front() {
                self.scheduler.track(id, request);
                self.scheduler.reschedule(id, ScheduleReason::FreshData);
            }
        }

        // Incase BytesMut represents 10 packets, publish error/diconnect event
        // on say 5th packet should not block new data notifications for packets
        // 1 - 4. Hence we use a flag instead of diconnecting immediately
        if disconnect {
            self.handle_disconnection(id, disconnect_reason);
        }
    }

    /// Apply filter and prepare this connection to receive subscription data
    /// Handle retained messages as per subscription options!
    fn prepare_filter(
        &mut self,
        id: ConnectionId,
        cursor: Offset,
        filter_idx: FilterIdx,
        filter: &protocol::Filter,
        group: Option<String>,
        subscription_id: Option<usize>,
    ) {
        let filter_path = &filter.path;

        // Add connection id to subscription list
        match self.subscription_map.get_mut(filter_path) {
            Some(connections) => {
                connections.insert(id);
            }
            None => {
                let mut connections = HashSet::new();
                connections.insert(id);
                self.subscription_map
                    .insert(filter_path.clone(), connections);
            }
        }

        // Prepare consumer to pull data in case of subscription
        let connection = self.connections.get_mut(id).unwrap();

        // Add/Create shared group
        if let Some(group_name) = &group {
            let client_id = connection.client_id.clone();

            let shared_group = self
                .shared_subscriptions
                .entry(group_name.to_string())
                .or_insert(SharedGroup::new(
                    cursor,
                    self.config.shared_subscriptions_strategy.clone(),
                ));

            shared_group.add_client(client_id);
        };

        if let Some(subscription_id) = subscription_id {
            connection
                .subscription_ids
                .insert(filter_path.clone(), subscription_id);
        }

        let not_shared_subscription = group.is_none();
        let retain_forward_rule = &filter.retain_forward_rule;
        // check is group is None because retained messages aren't sent
        // for shared subscriptions
        // don't forward if retain forward rule is never
        let forward_retained =
            not_shared_subscription && retain_forward_rule != &RetainForwardRule::Never;

        // call to `insert(_)` returns `true` if it didn't contain the filter_path already
        // i.e. its a new subscription
        if connection.subscriptions.insert(filter_path.clone()) {
            let request = DataRequest {
                filter: filter_path.clone(),
                filter_idx,
                qos: filter.qos as u8,
                cursor,
                read_count: 0,
                max_count: 100,
                // set true for new subscriptions
                forward_retained,
                preserve_retain: filter.preserve_retain,
                group,
            };

            self.scheduler.track(id, request);
            self.scheduler.reschedule(id, ScheduleReason::NewFilter);
            debug_assert!(self.scheduler.check_tracker_duplicates(id).is_none())
        } else {
            let waiters = self
                .datalog
                .native
                .get_mut(filter_idx)
                .unwrap()
                .waiters
                .get_mut();

            let req_pos = waiters
                .iter()
                .position(|(_, r)| r.filter_idx == filter_idx && r.group == group);

            let mut request = if let Some(pos) = req_pos {
                // remove req from waiters
                let (_, r) = waiters.remove(pos).unwrap();
                r
            } else {
                // if req was not in waiters, it MUST be in tracker
                // so we find and remove it
                let tracker_reqs = &mut self.scheduler.trackers.get_mut(id).unwrap().data_requests;
                let req_pos = tracker_reqs
                    .iter()
                    .position(|r| r.filter_idx == filter_idx && r.group == group)
                    .unwrap();
                tracker_reqs.remove(req_pos).unwrap()
            };

            let forward_retained = retain_forward_rule == &RetainForwardRule::OnEverySubscribe
                && not_shared_subscription;

            request.forward_retained = forward_retained;
            request.qos = filter.qos as u8;
            request.preserve_retain = filter.preserve_retain;

            self.scheduler.track(id, request);
            self.scheduler.reschedule(id, ScheduleReason::NewFilter);
        }

        let meter = &mut self.ibufs.get_mut(id).unwrap().meter;
        meter.register_subscription(filter_path.clone());
    }

    /// When a connection is ready, it should sweep native data from 'datalog',
    /// send data and notifications to consumer.
    /// To activate a connection, first connection's tracker is fetched and
    /// all the requests are handled.
    fn consume(&mut self) -> Option<()> {
        let (id, mut requests) = self.scheduler.poll()?;

        let span = tracing::info_span!("[<] outgoing", connection_id = id);
        let _guard = span.enter();

        let outgoing = match self.obufs.get_mut(id) {
            Some(v) => v,
            None => {
                error!("Connection is already disconnected");
                return Some(());
            }
        };

        let ackslog = self.ackslog.get_mut(id).unwrap();
        let datalog = &mut self.datalog;
        let alertlog = &mut self.alertlog;

        trace!("Consuming requests");

        // We always try to ack when ever a connection is scheduled
        ack_device_data(ackslog, outgoing);

        let connection = &mut self.connections[id];

        // Keep track of temporarily skipped DataRequest
        // NOTE: VecDeque::new() doesn't allocate memory until elements are pushed
        let mut skipped_requests: VecDeque<DataRequest> = VecDeque::new();

        // A new connection's tracker is always initialized with acks request.
        // A subscribe will register data request.
        // So a new connection is always scheduled with at least one request
        for _ in 0..MAX_SCHEDULE_ITERATIONS {
            let mut request = match requests.pop_front() {
                // Handle next data or acks request
                Some(request) => request,
                // No requests in the queue. This implies that consumer data and
                // acks are completely caught up. Pending requests are registered
                // in waiters and awaiting new notifications (device or replica data)
                None => {
                    if skipped_requests.is_empty() {
                        // if no requests is in skip list, that means
                        // we have nothing left to process, i.e. we caughtup
                        self.scheduler.pause(id, PauseReason::Caughtup);
                    }
                    // add back the skipped requests!
                    self.scheduler.trackv(id, skipped_requests);
                    return Some(());
                }
            };

            let shared_group = request
                .group
                .as_ref()
                .and_then(|name| self.shared_subscriptions.get_mut(name));

            match forward_device_data(
                &mut request,
                datalog,
                outgoing,
                alertlog,
                connection,
                shared_group,
            ) {
                ConsumeStatus::BufferFull => {
                    requests.push_back(request);
                    self.scheduler.pause(id, PauseReason::Busy);
                    break;
                }
                ConsumeStatus::InflightFull => {
                    requests.push_back(request);
                    self.scheduler.pause(id, PauseReason::InflightFull);
                    break;
                }
                ConsumeStatus::FilterCaughtup => {
                    let filter = &request.filter;
                    trace!(filter, "Filter caughtup {filter}, parking connection");

                    // When all the data in the log is caught up, current request is
                    // registered in waiters and not added back to the tracker. This
                    // ensures that tracker.next() stops when all the requests are done
                    datalog.park(id, request);
                }
                ConsumeStatus::PartialRead => {
                    requests.push_back(request);
                }
                ConsumeStatus::SkipRequest => {
                    skipped_requests.push_back(request);
                }
            }
        }

        // Add requests back to the tracker if there are any
        requests.extend(skipped_requests);
        self.scheduler.trackv(id, requests);
        Some(())
    }

    pub fn handle_last_will(
        &mut self,
        client_id: String,
        #[cfg(feature = "validate-tenant-prefix")] tenant_id: Option<String>,
    ) {
        #[cfg(feature = "validate-tenant-prefix")]
        let tenant_prefix = tenant_id.map(|id| format!("/tenants/{id}/"));

        let Some((will, will_props)) = self.last_wills.remove(&client_id) else {
            return
        };

        let publish = Publish {
            dup: false,
            qos: will.qos,
            retain: will.retain,
            topic: will.topic,
            pkid: 0,
            payload: will.message,
        };

        let properties = will_props.map(|props| PublishProperties {
            payload_format_indicator: props.payload_format_indicator,
            message_expiry_interval: props.message_expiry_interval,
            response_topic: props.response_topic,
            correlation_data: props.correlation_data,
            user_properties: props.user_properties,
            content_type: props.content_type,
            ..Default::default()
        });

        match append_will_message(
            publish,
            properties,
            &mut self.datalog,
            &mut self.notifications,
            #[cfg(feature = "validate-tenant-prefix")]
            tenant_prefix,
        ) {
            Ok(_offset) => {
                // Prepare all the consumers which are waiting for new data
                while let Some((id, request)) = self.notifications.pop_front() {
                    self.scheduler.track(id, request);
                    self.scheduler.reschedule(id, ScheduleReason::FreshData);
                }
            }
            Err(e) => {
                // Disconnect on bad publishes
                error!(
                    reason = ?e, "Failed to append to commitlog"
                );
                self.router_meters.failed_publishes += 1;
                // Removed disconnect = true from here because we disconnect anyways
            }
        };
    }

    fn send_meters(&mut self) {
        let mut meters = Vec::with_capacity(10);
        if let Some(router_meter) = self.router_meters.get() {
            meters.push(Meter::Router(self.id, router_meter));
        }
        for f in self.subscription_map.keys() {
            let filter = f.to_owned();
            if let Some(subscription_meter) = self.datalog.meter(f).and_then(|meter| meter.get()) {
                meters.push(Meter::Subscription(filter, subscription_meter));
            }
        }

        if !meters.is_empty() {
            for (meter_id, link) in self.meters.iter() {
                if let Err(e) = link.try_send(meters.clone()) {
                    error!(meter_id, "Failed to send meter. Error = {:?}", e);
                }
            }
        }
    }

    fn send_alerts(&mut self) {
        let alerts = self.alertlog.take();

        if !alerts.is_empty() {
            let alerts: Vec<Alert> = alerts.into();
            for (meter_id, link) in self.alerts.iter() {
                if let Err(e) = link.try_send(alerts.clone()) {
                    error!(meter_id, "Failed to send alert. Error = {:?}", e);
                }
            }
        }
    }
}

fn append_to_commitlog(
    id: ConnectionId,
    mut publish: Publish,
    mut properties: Option<PublishProperties>,
    datalog: &mut DataLog,
    notifications: &mut VecDeque<(ConnectionId, DataRequest)>,
    connections: &mut Slab<Connection>,
) -> Result<Offset, RouterError> {
    let connection = connections.get_mut(id).unwrap();

    let topic_alias = properties.as_mut().and_then(|p| {
        // clear the received value as it is irrelevant while forwarding publishes
        p.topic_alias.take()
    });

    // TODO: broker should properly send the disconnect packet!
    if properties
        .as_ref()
        .is_some_and(|p| !p.subscription_identifiers.is_empty())
    {
        error!("A PUBLISH packet sent from a Client to a Server MUST NOT contain a Subscription Identifier");
        return Err(RouterError::Disconnect(
            DisconnectReasonCode::MalformedPacket,
        ));
    }

    if let Some(alias) = topic_alias {
        validate_and_set_topic_alias(&mut publish, connection, alias)?;
    };

    let topic = std::str::from_utf8(&publish.topic)?;

    // Ensure that only clients associated with a tenant can publish to tenant's topic
    #[cfg(feature = "validate-tenant-prefix")]
    if let Some(tenant_prefix) = &connection.tenant_prefix {
        if !topic.starts_with(tenant_prefix) {
            return Err(RouterError::BadTenant(
                tenant_prefix.to_owned(),
                topic.to_owned(),
            ));
        }
    }

    if publish.payload.is_empty() {
        datalog.remove_from_retained_publishes(topic.to_owned());
    } else if publish.retain {
        datalog.insert_to_retained_publishes(publish.clone(), properties.clone(), topic.to_owned());
    }

    // after recording retained message, we also send that message to existing subscribers
    // as normal publish message. Therefore we are setting retain to false
    publish.retain = false;
    let pkid = publish.pkid;

    let filter_idxs = datalog.matches(topic);

    // Create a dynamic filter if dynamic_filters are enabled for this connection
    let filter_idxs = match filter_idxs {
        Some(v) => v,
        None if connection.dynamic_filters => {
            let (idx, _cursor) = datalog.next_native_offset(topic);
            vec![idx]
        }
        None => return Err(RouterError::NoMatchingFilters(topic.to_owned())),
    };

    let mut o = (0, 0);
    for filter_idx in filter_idxs {
        let datalog = datalog.native.get_mut(filter_idx).unwrap();
        let publish_data = (publish.clone(), properties.clone());
        let (offset, filter) = datalog.append(publish_data.into(), notifications);
        debug!(
            pkid,
            "Appended to commitlog: {}[{}, {})", filter, offset.0, offset.1,
        );

        o = offset;
    }

    // error!("{:15.15}[E] {:20} topic = {}", connections[id].client_id, "no-filter", topic);
    Ok(o)
}

fn append_will_message(
    mut publish: Publish,
    properties: Option<PublishProperties>,
    datalog: &mut DataLog,
    notifications: &mut VecDeque<(ConnectionId, DataRequest)>,
    #[cfg(feature = "validate-tenant-prefix")] tenant_prefix: Option<String>,
) -> Result<Offset, RouterError> {
    // TODO: broker should properly send the disconnect packet!
    if properties
        .as_ref()
        .is_some_and(|p| !p.subscription_identifiers.is_empty())
    {
        error!("A PUBLISH packet sent from a Client to a Server MUST NOT contain a Subscription Identifier");
        return Err(RouterError::Disconnect(
            DisconnectReasonCode::MalformedPacket,
        ));
    }

    let topic = std::str::from_utf8(&publish.topic)?;

    // Ensure that only clients associated with a tenant can publish to tenant's topic
    #[cfg(feature = "validate-tenant-prefix")]
    if let Some(tenant_prefix) = tenant_prefix {
        if !topic.starts_with(&tenant_prefix) {
            return Err(RouterError::BadTenant(
                tenant_prefix.to_owned(),
                topic.to_owned(),
            ));
        }
    }

    if publish.payload.is_empty() {
        datalog.remove_from_retained_publishes(topic.to_owned());
    } else if publish.retain {
        datalog.insert_to_retained_publishes(publish.clone(), properties.clone(), topic.to_owned());
    }

    // after recording retained message, we also send that message to existing subscribers
    // as normal publish message. Therefore we are setting retain to false
    publish.retain = false;
    let pkid = publish.pkid;

    let filter_idxs = datalog.matches(topic);

    let filter_idxs = match filter_idxs {
        Some(v) => v,
        None => return Err(RouterError::NoMatchingFilters(topic.to_owned())),
    };

    let mut o = (0, 0);
    for filter_idx in filter_idxs {
        let datalog = datalog.native.get_mut(filter_idx).unwrap();
        let publish_data = (publish.clone(), properties.clone());
        let (offset, filter) = datalog.append(publish_data.into(), notifications);
        debug!(
            pkid,
            "Appended to commitlog: {}[{}, {})", filter, offset.0, offset.1,
        );

        o = offset;
    }

    Ok(o)
}

fn validate_and_set_topic_alias(
    publish: &mut Publish,
    connection: &mut Connection,
    alias: u16,
) -> Result<(), RouterError> {
    if alias == 0 || alias > TOPIC_ALIAS_MAX {
        error!("Alias must be greater than 0 and <={TOPIC_ALIAS_MAX}");
        return Err(RouterError::Disconnect(
            DisconnectReasonCode::TopicAliasInvalid,
        ));
    }

    if publish.topic.is_empty() {
        // if publish topic is empty, publisher must have set a valid alias
        let Some(alias_topic) = connection.topic_aliases.get(&alias) else {
            error!("Empty topic name with invalid alias");
            return Err(RouterError::Disconnect(DisconnectReasonCode::ProtocolError));
        };
        // set the publish topic before further processing
        publish.topic = alias_topic.to_owned().into();
    } else {
        // if publish topic isn't empty, that means
        // publisher wants to establish new mapping for topic & alias
        let topic = std::str::from_utf8(&publish.topic)?;
        connection.topic_aliases.insert(alias, topic.to_owned());
        trace!("set alias {alias} for topic {topic}");
    };

    Ok(())
}

/// Sweep ackslog for all the pending acks.
/// We write everything to outgoing buf with out worrying about buffer size
/// because acks most certainly won't cause memory bloat
fn ack_device_data(ackslog: &mut AckLog, outgoing: &mut Outgoing) -> bool {
    let span = tracing::info_span!("outgoing_ack", client_id = outgoing.client_id);
    let _guard = span.enter();

    let acks = ackslog.readv();
    if acks.is_empty() {
        debug!("No acks pending");
        return false;
    }

    let mut count = 0;
    let mut buffer = outgoing.data_buffer.lock();

    // Unlike forwards, we are reading all the pending acks for a given connection.
    // At any given point of time, there can be a max of connection's buffer size
    for ack in acks.drain(..) {
        let pkid = packetid(&ack);
        trace!(pkid, "Ack added for pkid {}", pkid);
        let message = Notification::DeviceAck(ack);
        buffer.push_back(message);
        count += 1;
    }

    debug!(acks_count = count, "Acks sent to device");
    outgoing.handle.try_send(()).ok();
    true
}

enum ConsumeStatus {
    /// Limit for publishes on outgoing channel reached
    BufferFull,
    /// Limit for inflight publishes on outgoing channel reached
    InflightFull,
    /// All publishes on topic forwarded
    FilterCaughtup,
    /// Some publishes on topic have been forwarded
    PartialRead,
    /// Use to indicate we want to skip the datareqest
    /// for shared subscriptions
    SkipRequest,
}

/// Sweep datalog from offset in DataRequest and updates DataRequest
/// for next sweep. Returns (busy, caughtup) status
/// Returned arguments:
/// 1. `busy`: whether the data request was completed or not.
/// 2. `done`: whether the connection was busy or not.
/// 3. `inflight_full`: whether the inflight requests were completely filled
fn forward_device_data(
    request: &mut DataRequest,
    datalog: &mut DataLog,
    outgoing: &mut Outgoing,
    alertlog: &mut AlertLog,
    connection: &mut Connection,
    shared_group: Option<&mut SharedGroup>,
) -> ConsumeStatus {
    let span = tracing::info_span!("outgoing_publish", client_id = outgoing.client_id);
    let _guard = span.enter();

    if let Some(ref shared_group) = shared_group {
        // update the request cursor to use shared cursor
        request.cursor = shared_group.cursor;
    }

    trace!(
        "Reading from datalog: {}[{}, {}]",
        request.filter,
        request.cursor.0,
        request.cursor.1
    );

    let mut inflight_slots = if request.qos != 0 {
        // for qos 1 & 2
        let len = outgoing.free_slots();
        if len == 0 {
            trace!("Aborting read from datalog: inflight capacity reached");
            return ConsumeStatus::InflightFull;
        }

        len as u64
    } else {
        datalog.config.max_outgoing_packet_count
    };

    if shared_group
        .as_ref()
        .is_some_and(|g| g.strategy == Strategy::RoundRobin)
    {
        // only read one message in case of round robin
        // so that messages get equally distributed!
        inflight_slots = 1;
    }

    let mut publishes = Vec::new();

    if request.forward_retained {
        // NOTE: ideally we want to limit the number of read messages
        // and skip the messages previously read while reading next time.
        // but for now, we just try to read all messages and drop the excess ones
        let mut retained_publishes = datalog.read_retained_messages(&request.filter);
        retained_publishes.truncate(inflight_slots as usize);

        publishes.extend(retained_publishes.into_iter().map(|p| (p, None)));
        inflight_slots -= publishes.len() as u64;

        if !request.preserve_retain {
            publishes.iter_mut().for_each(|((p, _), _)| {
                p.retain = false;
            })
        }

        // we only want to forward retained messages once
        request.forward_retained = false;
    }

    let (next, publishes_from_datalog) =
        match datalog.native_readv(request.filter_idx, request.cursor, inflight_slots) {
            Ok(v) => v,
            Err(e) => {
                error!(error = ?e, "Failed to read from commitlog {}", e);
                return ConsumeStatus::FilterCaughtup;
            }
        };

    publishes.extend(
        publishes_from_datalog
            .into_iter()
            .map(|(p, offset)| (p, Some(offset))),
    );

    let (start, next, caughtup) = match next {
        Position::Next { start, end } => (start, end, false),
        Position::Done { start, end } => (start, end, true),
    };

    if let Some(ref shared_group) = shared_group {
        let skip_current_client = Some(&outgoing.client_id) != shared_group.current_client();

        if skip_current_client {
            return if caughtup {
                ConsumeStatus::FilterCaughtup
            } else {
                ConsumeStatus::SkipRequest
            };
        }
    }

    if start != request.cursor {
        let error = format!(
            "Read cursor start jumped from {:?} to {:?} on {}",
            request.cursor, start, request.filter
        );

        warn!(
            request_cursor = ?request.cursor,
            start_cursor = ?start,
            error
        );

        let alert = alert::cursorjump(&outgoing.client_id, &request.filter, 0);
        alertlog.log(alert);
    }

    trace!(
        "Read from commitlog, cursor = {}[{}, {}), read count = {}",
        request.filter,
        next.0,
        next.1,
        publishes.len()
    );

    let qos = request.qos;
    let filter_idx = request.filter_idx;
    request.read_count += publishes.len();
    request.cursor = next;
    // println!("{:?} {:?} {}", start, next, request.read_count);

    if publishes.is_empty() {
        return ConsumeStatus::FilterCaughtup;
    }

    let broker_topic_aliases = &mut connection.broker_topic_aliases;
    let mut topic_alias = broker_topic_aliases
        .as_ref()
        .and_then(|aliases| aliases.get_alias(&request.filter));

    let topic_alias_already_exists = topic_alias.is_some();

    // if topic alias doesn't exists, try creating new one!
    if !topic_alias_already_exists {
        topic_alias = broker_topic_aliases
            .as_mut()
            .and_then(|broker_aliases| broker_aliases.set_new_alias(&request.filter))
    }

    let subscription_id = connection.subscription_ids.get(&request.filter);

    // Fill and notify device data
    let forwards = publishes
        .into_iter()
        .map(|((mut publish, mut properties), offset)| {
            publish.qos = protocol::qos(qos).unwrap();

            // if there is some topic alias to use, set it in publish properties
            if topic_alias.is_some() {
                let mut props = properties.unwrap_or_default();
                props.topic_alias = topic_alias;
                properties = Some(props);
            }

            // We want to clear topic if we are using an existing alias
            if topic_alias_already_exists {
                publish.topic.clear()
            }

            if let Some(&subscription_id) = subscription_id {
                // create new props if not already exists
                let mut props = properties.unwrap_or_default();
                props.subscription_identifiers.push(subscription_id);
                properties = Some(props);
            }

            Forward {
                cursor: offset,
                size: 0,
                publish,
                properties,
            }
        });

    let (len, inflight) = outgoing.push_forwards(forwards, qos, filter_idx);

    debug!(
        inflight_count = inflight,
        forward_count = len,
        "Forwarding publishes, cursor = {}[{}, {}) forward count = {}",
        request.filter,
        request.cursor.0,
        request.cursor.1,
        len
    );

    if len >= MAX_CHANNEL_CAPACITY - 1 {
        debug!("Outgoing channel reached its capacity");
        outgoing.push_notification(Notification::Unschedule);
        outgoing.handle.try_send(()).ok();
        return ConsumeStatus::BufferFull;
    }

    outgoing.handle.try_send(()).ok();

    // update the state of shared subscription
    if let Some(share) = shared_group {
        share.update_next_client();
        // update the shared cursor
        share.cursor = request.cursor;
    }

    if caughtup {
        ConsumeStatus::FilterCaughtup
    } else {
        ConsumeStatus::PartialRead
    }
}

fn retrieve_shadow(datalog: &mut DataLog, outgoing: &mut Outgoing, shadow: ShadowRequest) {
    if let Some(reply) = datalog.shadow(&shadow.filter) {
        let publish = reply.0;
        let shadow_reply = router::ShadowReply {
            topic: publish.topic,
            payload: publish.payload,
        };

        // Fill notify shadow
        let message = Notification::Shadow(shadow_reply);
        let len = outgoing.push_notification(message);
        if len >= MAX_CHANNEL_CAPACITY - 1 {
            outgoing.push_notification(Notification::Unschedule);
        }
        outgoing.handle.try_send(()).ok();
    }
}

fn print_status(router: &mut Router, metrics: Print) {
    match metrics {
        Print::Config => {
            let config = router.config.clone();
            println!("{config:#?}");
        }
        Print::Router => {
            let metrics = router.router_meters.clone();
            println!("{metrics:#?}");
        }
        Print::Connection(id) => {
            let metrics = router.connection_map.get(&id).map(|v| {
                let c = router
                    .connections
                    .get(*v)
                    .map(|v| v.events.clone())
                    .unwrap();
                let t = router.scheduler.trackers.get(*v).cloned().unwrap();
                (c, t)
            });

            let metrics = match metrics {
                Some(v) => Some(v),
                None => router
                    .graveyard
                    .retrieve(&id)
                    .map(|v| (v.metrics, v.tracker)),
            };

            println!("{metrics:#?}");
        }
        Print::Subscriptions => {
            let metrics: HashMap<Filter, Vec<String>> = router
                .subscription_map
                .iter()
                .map(|(filter, connections)| {
                    let connections = connections
                        .iter()
                        .map(|id| router.obufs[*id].client_id.clone())
                        .collect();

                    (filter.to_owned(), connections)
                })
                .collect();

            println!("{metrics:#?}");
        }
        Print::Subscription(filter) => {
            let metrics = router.datalog.meter(&filter);
            println!("{metrics:#?}");
        }
        Print::Waiters(filter) => {
            if let Some(waiters) = router.datalog.waiters(&filter) {
                let v: Vec<(String, DataRequest)> = waiters
                    .waiters()
                    .iter()
                    .map(|(id, request)| (router.obufs[*id].client_id.clone(), request.clone()))
                    .collect();

                println!("{v:#?}");
            }
        }
        Print::ReadyQueue => {
            let metrics = router.scheduler.readyqueue.clone();
            println!("{metrics:#?}");
        }
    };
}

fn validate_subscription(
    connection: &mut Connection,
    filter: &protocol::Filter,
) -> Result<(), RouterError> {
    trace!(
        "validate subscription = {}, tenant = {:?}",
        filter.path,
        connection.tenant_prefix
    );
    // Ensure that only client devices of the tenant can
    #[cfg(feature = "validate-tenant-prefix")]
    if let Some(tenant_prefix) = &connection.tenant_prefix {
        if !filter.path.starts_with(tenant_prefix) {
            return Err(RouterError::InvalidFilterPrefix(filter.path.to_owned()));
        }
    }

    if filter.path.starts_with('$') && !filter.path.starts_with("$share") {
        return Err(RouterError::InvalidFilterPrefix(filter.path.to_owned()));
    }

    Ok(())
}

fn validate_clientid(client_id: &str) -> Result<(), RouterError> {
    trace!("Validating Client ID = {}", client_id,);
    // Ensure that only client devices of the tenant can
    if "+$#/".chars().any(|c| client_id.contains(c)) {
        return Err(RouterError::InvalidClientId(client_id.to_string()));
    }

    Ok(())
}

fn extract_group(filter: &str) -> Option<(String, String)> {
    filter.strip_prefix("$share/").and_then(|s| {
        s.split_once('/')
            .map(|(group, path)| (group.to_string(), path.to_string()))
    })
}
// #[cfg(test)]
// #[allow(non_snake_case)]
// mod test {
//     use std::{
//         thread,
//         time::{Duration, Instant},
//     };

//     use bytes::BytesMut;

//     use super::*;
//     use crate::{
//         link::local::*,
//         protocol::v4::{self, subscribe::SubscribeFilter, QoS},
//         router::ConnectionMeter,
//     };

//     /// Create a router and n connections
//     fn new_router(count: usize, clean: bool) -> (Router, VecDeque<(LinkTx, LinkRx)>) {
//         let config = RouterConfig {
//             instant_ack: true,
//             max_segment_size: 1024 * 10, // 10 KB
//             max_mem_segments: 10,
//             max_disk_segments: 0,
//             max_read_len: 128,
//             log_dir: None,
//             max_connections: 128,
//             dynamic_log: false,
//         };

//         let mut router = Router::new(0, config);
//         let link = router.link();
//         let handle = thread::spawn(move || {
//             (0..count)
//                 .map(|i| Link::new(&format!("link-{}", i), link.clone(), clean))
//                 .collect::<VecDeque<Result<_, _>>>()
//         });

//         router.run_exact(count).unwrap();
//         let links = handle
//             .join()
//             .unwrap()
//             .into_iter()
//             .map(|x| x.unwrap())
//             .collect();
//         (router, links)
//     }

//     fn reconnect(router: &mut Router, link_id: usize, clean: bool) -> (LinkTx, LinkRx) {
//         let link = router.link();
//         let handle =
//             thread::spawn(move || Link::new(&format!("link-{}", link_id), link, clean).unwrap());
//         router.run(1).unwrap();
//         handle.join().unwrap()
//     }

//     #[test]
//     fn test_graveyard_retreive_metrics_always() {
//         let (mut router, mut links) = new_router(1, false);
//         let (tx, _) = links.pop_front().unwrap();
//         let id = tx.connection_id;
//         let conn = router.connections.get_mut(id).unwrap();
//         conn.meter = ConnectionMeter {
//             publish_size: 1000,
//             publish_count: 1000,
//             subscriptions: HashSet::new(),
//             events: conn.meter.events.clone(),
//         };
//         conn.meter.push_event("graveyard-testing".to_string());
//         router.handle_disconnection(id);

//         let (tx, _) = reconnect(&mut router, 0, false);
//         let id = tx.connection_id;
//         let conn = router.connections.get_mut(id).unwrap();
//         assert_eq!(conn.meter.publish_size, 1000);
//         assert_eq!(conn.meter.publish_count, 1000);
//         assert_eq!(conn.meter.events.len(), 4);

//         let (mut router, mut links) = new_router(1, true);
//         let (tx, _) = links.pop_front().unwrap();
//         let id = tx.connection_id;
//         let conn = router.connections.get_mut(id).unwrap();
//         conn.meter = ConnectionMeter {
//             publish_size: 1000,
//             publish_count: 1000,
//             subscriptions: HashSet::new(),
//             events: conn.meter.events.clone(),
//         };
//         conn.meter.push_event("graveyard-testing".to_string());
//         router.handle_disconnection(id);

//         let (tx, _) = reconnect(&mut router, 0, true);
//         let id = tx.connection_id;
//         let conn = router.connections.get_mut(id).unwrap();
//         assert_eq!(conn.meter.publish_size, 1000);
//         assert_eq!(conn.meter.publish_count, 1000);
//         assert_eq!(conn.meter.events.len(), 4);
//     }

//     #[test]
//     #[should_panic]
//     fn test_blocking_too_many_connections() {
//         new_router(512, true);
//     }

//     #[test]
//     fn test_not_clean_sessions() {
//         // called once per data push (subscribe to 2 topics in our case)
//         // called once per each sub topic
//         // if prepare_data_request called, then Tracker::register_data_request is also called so
//         // no need to check separately for that

//         let (mut router, mut links) = new_router(2, false);
//         let (tx1, mut rx1) = links.pop_front().unwrap();
//         let id1 = tx1.connection_id;
//         let (tx2, mut rx2) = links.pop_front().unwrap();
//         let id2 = tx2.connection_id;

//         // manually subscribing to avoid calling Router::run(), so that we can see and test changes
//         // in Router::readyqueue.
//         let mut buf = BytesMut::new();
//         v4::subscribe::write(
//             vec![
//                 SubscribeFilter::new("hello/1/world".to_string(), QoS::AtMostOnce),
//                 SubscribeFilter::new("hello/2/world".to_string(), QoS::AtMostOnce),
//             ],
//             0,
//             &mut buf,
//         )
//         .unwrap();
//         let buf = buf.freeze();
//         {
//             let incoming = router.ibufs.get_mut(id1).unwrap();
//             let mut recv_buf = incoming.buffer.lock();
//             recv_buf.push_back(buf.clone());
//             assert_eq!(router.subscription_map.len(), 0);
//         }
//         {
//             let incoming = router.ibufs.get_mut(id2).unwrap();
//             let mut recv_buf = incoming.buffer.lock();
//             recv_buf.push_back(buf.clone());
//             assert_eq!(router.subscription_map.len(), 0);
//         }

//         router.handle_device_payload(id1);
//         assert_eq!(router.subscription_map.len(), 2);
//         assert_eq!(router.readyqueue.len(), 1);
//         router.consume(id1);
//         assert_eq!(
//             router
//                 .datalog
//                 .waiters(&"hello/1/world".to_string())
//                 .unwrap()
//                 .waiters()
//                 .len(),
//             1
//         );
//         assert_eq!(
//             router
//                 .datalog
//                 .waiters(&"hello/2/world".to_string())
//                 .unwrap()
//                 .waiters()
//                 .len(),
//             1
//         );

//         router.handle_device_payload(id2);
//         assert_eq!(router.subscription_map.len(), 2);
//         assert_eq!(router.readyqueue.len(), 2);
//         router.consume(id2);
//         assert_eq!(
//             router
//                 .datalog
//                 .waiters(&"hello/1/world".to_string())
//                 .unwrap()
//                 .waiters()
//                 .len(),
//             2
//         );
//         assert_eq!(
//             router
//                 .datalog
//                 .waiters(&"hello/2/world".to_string())
//                 .unwrap()
//                 .waiters()
//                 .len(),
//             2
//         );

//         assert!(matches!(rx1.recv().unwrap(), Some(Notification::DeviceAck(_))));
//         assert!(matches!(rx2.recv().unwrap(), Some(Notification::DeviceAck(_))));

//         router.handle_disconnection(id1);
//         router.handle_disconnection(id2);
//         router.run(1).unwrap();

//         let (_, _) = reconnect(&mut router, 0, false);
//         assert_eq!(
//             router
//                 .datalog
//                 .waiters(&"hello/1/world".to_string())
//                 .unwrap()
//                 .waiters()
//                 .len(),
//             1
//         );
//         assert_eq!(
//             router
//                 .datalog
//                 .waiters(&"hello/2/world".to_string())
//                 .unwrap()
//                 .waiters()
//                 .len(),
//             1
//         );

//         let (_, _) = reconnect(&mut router, 1, false);
//         assert_eq!(
//             router
//                 .datalog
//                 .waiters(&"hello/1/world".to_string())
//                 .unwrap()
//                 .waiters()
//                 .len(),
//             2
//         );
//         assert_eq!(
//             router
//                 .datalog
//                 .waiters(&"hello/2/world".to_string())
//                 .unwrap()
//                 .waiters()
//                 .len(),
//             2
//         );
//     }

//     #[test]
//     fn test_publish_appended_to_commitlog() {
//         let (mut router, mut links) = new_router(2, true);
//         let (mut sub_tx, _) = links.pop_front().unwrap();
//         let (mut pub_tx, _) = links.pop_front().unwrap();

//         sub_tx.subscribe("hello/1/world").unwrap();
//         router.run(1).unwrap();

//         // Each LinkTx::publish creates a single new event
//         for _ in 0..10 {
//             pub_tx.publish("hello/1/world", b"hello".to_vec()).unwrap();
//         }
//         router.run(1).unwrap();
//         assert_eq!(router.datalog.next_native_offset("hello/1/world").1, (0, 10));
//     }

//     #[test]
//     fn test_adding_caughtups_to_waiters() {
//         // number of times forward_device_data hit
//         //     = router.run times * topics * subscribers per topic
//         //     = 2 * 2 * 2 = 8
//         //
//         // we also call consume 2 times per subsriber, and one time it will call
//         // forward_device_data again, but no data will actually be forwarded.
//         // as 256 publishes at once, and router's config only reads 128 at a time, data needs to be
//         // read from same log twice, and thus half of the times the data reading is not done

//         let (mut router, mut links) = new_router(4, true);
//         let (mut sub1_tx, _) = links.pop_front().unwrap();
//         let (mut pub1_tx, _) = links.pop_front().unwrap();
//         let (mut sub2_tx, _) = links.pop_front().unwrap();
//         let (mut pub2_tx, _) = links.pop_front().unwrap();
//         sub1_tx.subscribe("hello/1/world").unwrap();
//         sub1_tx.subscribe("hello/2/world").unwrap();
//         sub2_tx.subscribe("hello/1/world").unwrap();
//         sub2_tx.subscribe("hello/2/world").unwrap();
//         router.run(1).unwrap();

//         assert_eq!(
//             router
//                 .datalog
//                 .waiters(&"hello/1/world".to_string())
//                 .unwrap()
//                 .waiters()
//                 .len(),
//             2
//         );
//         assert_eq!(
//             router
//                 .datalog
//                 .waiters(&"hello/2/world".to_string())
//                 .unwrap()
//                 .waiters()
//                 .len(),
//             2
//         );

//         for _ in 0..256 {
//             pub1_tx.publish("hello/1/world", b"hello".to_vec()).unwrap();
//             pub2_tx.publish("hello/2/world", b"hello".to_vec()).unwrap();
//         }
//         router.run(1).unwrap();

//         let tracker = router.trackers.get(sub1_tx.connection_id).unwrap();
//         assert_eq!(tracker.get_data_requests().len(), 2);
//         let tracker = router.trackers.get(sub2_tx.connection_id).unwrap();
//         assert_eq!(tracker.get_data_requests().len(), 2);

//         router.run(1).unwrap();

//         let tracker = router.trackers.get(sub1_tx.connection_id).unwrap();
//         assert_eq!(tracker.get_data_requests().len(), 2);
//         let tracker = router.trackers.get(sub2_tx.connection_id).unwrap();
//         assert_eq!(tracker.get_data_requests().len(), 2);

//         router.consume(sub1_tx.connection_id);
//         router.consume(sub2_tx.connection_id);

//         let tracker = router.trackers.get(sub1_tx.connection_id).unwrap();
//         assert_eq!(tracker.get_data_requests().len(), 1);
//         let tracker = router.trackers.get(sub2_tx.connection_id).unwrap();
//         assert_eq!(tracker.get_data_requests().len(), 1);

//         router.consume(sub1_tx.connection_id);
//         router.consume(sub2_tx.connection_id);

//         let tracker = router.trackers.get(sub1_tx.connection_id).unwrap();
//         assert_eq!(tracker.get_data_requests().len(), 0);
//         let tracker = router.trackers.get(sub2_tx.connection_id).unwrap();
//         assert_eq!(tracker.get_data_requests().len(), 0);

//         assert_eq!(
//             router
//                 .datalog
//                 .waiters(&"hello/1/world".to_string())
//                 .unwrap()
//                 .waiters()
//                 .len(),
//             2
//         );
//         assert_eq!(
//             router
//                 .datalog
//                 .waiters(&"hello/2/world".to_string())
//                 .unwrap()
//                 .waiters()
//                 .len(),
//             2
//         );
//     }

//     #[test]
//     fn test_disconnect_invalid_sub() {
//         let (mut router, mut links) = new_router(3, true);

//         let (mut tx, mut rx) = links.pop_front().unwrap();
//         tx.subscribe("$hello/world").unwrap();
//         router.run(1).unwrap();
//         assert!(matches!(rx.recv(), Err(LinkError::Recv(flume::RecvError::Disconnected))));

//         let (mut tx, mut rx) = links.pop_front().unwrap();
//         tx.subscribe("test/hello").unwrap();
//         router.run(1).unwrap();
//         assert!(matches!(rx.recv(), Err(LinkError::Recv(flume::RecvError::Disconnected))));
//     }

//     #[test]
//     fn test_disconnect_invalid_pub() {
//         let (mut router, mut links) = new_router(1, true);
//         let (mut tx, mut rx) = links.pop_front().unwrap();
//         tx.publish("invalid/topic", b"hello".to_vec()).unwrap();
//         router.run(1).unwrap();
//         assert!(matches!(rx.recv(), Err(LinkError::Recv(flume::RecvError::Disconnected))));
//     }

//     #[test]
//     fn test_pingreq() {
//         let (mut router, mut links) = new_router(1, true);
//         let (mut tx, mut rx) = links.pop_front().unwrap();
//         let mut buf = BytesMut::new();
//         mqttbytes::v4::PingReq.write(&mut buf).unwrap();
//         let buf = buf.freeze();
//         for _ in 0..10 {
//             tx.push(buf.clone()).unwrap();
//         }
//         router.run(1).unwrap();
//         for _ in 0..10 {
//             let ret = rx.recv().unwrap().unwrap();
//             assert!(matches!(ret, Notification::DeviceAck(Ack::PingResp)));
//         }
//     }

//     #[test]
//     fn test_disconnect() {
//         let (mut router, mut links) = new_router(1, true);
//         let (mut tx, mut rx) = links.pop_front().unwrap();
//         let mut buf = BytesMut::new();
//         mqttbytes::v4::Disconnect.write(&mut buf).unwrap();
//         let buf = buf.freeze();
//         tx.push(buf).unwrap();
//         router.run(1).unwrap();
//         assert!(matches!(rx.recv(), Err(LinkError::Recv(flume::RecvError::Disconnected))));
//     }

//     #[test]
//     fn test_connection_in_qos1() {
//         // connection as in crate::connection::Connection struct should get filled for all unacked,
//         // and refuse to add more packets than unacked.

//         let config = RouterConfig {
//             instant_ack: true,
//             max_segment_size: 1024 * 10, // 10 KB
//             max_mem_segments: 10,
//             max_disk_segments: 0,
//             max_read_len: 256,
//             log_dir: None,
//             max_connections: 128,
//             dynamic_log: false,
//         };

//         let mut router = Router::new(0, config);
//         let link = router.link();
//         let handle = thread::spawn(move || {
//             (0..2)
//                 .map(|i| Link::new(&format!("link-{}", i), link.clone(), true))
//                 .collect::<VecDeque<Result<_, _>>>()
//         });

//         router.run(2).unwrap();
//         let mut links: VecDeque<(LinkTx, LinkRx)> = handle
//             .join()
//             .unwrap()
//             .into_iter()
//             .map(|x| x.unwrap())
//             .collect();

//         let (mut sub_tx, _sub_rx) = links.pop_front().unwrap();
//         let (mut pub_tx, _) = links.pop_front().unwrap();

//         let mut buf = BytesMut::new();
//         mqttbytes::v4::Subscribe::new("hello/1/world", mqttbytes::QoS::AtLeastOnce)
//             .write(&mut buf)
//             .unwrap();
//         let buf = buf.freeze();
//         sub_tx.push(buf).unwrap();
//         router.run(1).unwrap();

//         for _ in 0..202 {
//             pub_tx.publish("hello/1/world", b"hello".to_vec()).unwrap();
//         }
//         router.run(1).unwrap();

//         let id = sub_tx.connection_id;
//         let tracker = router.trackers.get(id).unwrap();
//         assert_eq!(tracker.get_data_requests().front().unwrap().cursor, (0, 200));
//     }

//     #[test]
//     #[ignore]
//     fn test_resend_in_qos1() {
//         unimplemented!("we don't resend QoS1 packets yet")
//     }

//     #[test]
//     fn test_wildcard_subs() {
//         let (mut router, mut links) = new_router(3, true);

//         let (mut sub1_tx, mut sub1_rx) = links.pop_front().unwrap();
//         sub1_tx.subscribe("#").unwrap();

//         let (mut sub2_tx, mut sub2_rx) = links.pop_front().unwrap();
//         sub2_tx.subscribe("hello/+/world").unwrap();

//         let (mut pub_tx, mut _pub_rx) = links.pop_front().unwrap();
//         for _ in 0..10 {
//             for i in 0..10 {
//                 pub_tx
//                     .publish(format!("hello/{}/world", i), b"hello".to_vec())
//                     .unwrap();
//             }
//         }

//         for _ in 0..10 {
//             pub_tx.publish("hello/world", b"hello".to_vec()).unwrap();
//         }

//         router.run(1).unwrap();

//         let mut count = 0;
//         while let Ok(Some(notification)) =
//             sub1_rx.recv_deadline(Instant::now() + Duration::from_millis(1))
//         {
//             match notification {
//                 Notification::Forward { .. } => count += 1,
//                 _ => {}
//             }
//         }
//         assert_eq!(count, 110);

//         count = 0;
//         while let Ok(Some(notification)) =
//             sub2_rx.recv_deadline(Instant::now() + Duration::from_millis(1))
//         {
//             match notification {
//                 Notification::Forward { .. } => count += 1,
//                 _ => {}
//             }
//         }
//         assert_eq!(count, 100);
//     }
// }

// // #[cfg(test)]
// // mod test {
// //     use crate::connection::Connection;
// //     use crate::link::local::{Link, LinkRx, LinkTx};
// //     use crate::tracker::Tracker;
// //     use crate::{ConnectionId, Notification, Router, RouterConfig};
// //     use bytes::BytesMut;
// //     use flume::Receiver;
// //     use mqttbytes::v4::{Publish, Subscribe};
// //     use mqttbytes::QoS;
// //     use std::collections::VecDeque;
// //     use std::sync::atomic::AtomicBool;
// //     use std::sync::Arc;
// //     use std::thread;

// //     /// Create a router and n connections
// //     fn router(count: usize) -> (Router, VecDeque<(LinkTx, LinkRx)>) {
// //         let config = RouterConfig {
// //             data_filter: "hello/world".to_owned(),
// //             wildcard_filters: vec![],
// //             instant_ack: true,
// //             max_segment_size: 10 * 1024,
// //             max_segment_count: 10 * 1024,
// //             max_connections: 10,
// //         };

// //         let mut router = Router::new(0, config);
// //         let link = router.link();
// //         let handle = thread::spawn(move || {
// //             (0..count)
// //                 .map(|i| Link::new(&format!("link-{}", i), link.clone()).unwrap())
// //                 .collect()
// //         });

// //         router.run(count).unwrap();
// //         let links = handle.join().unwrap();
// //         (router, links)
// //     }

// //     /// Creates a connection
// //     fn connection(client_id: &str, clean: bool) -> (Connection, Receiver<Notification>) {
// //         let (tx, rx) = flume::bounded(10);
// //         let connection = Connection::new(client_id, clean, tx, Arc::new(AtomicBool::new(false)));
// //         (connection, rx)
// //     }

// //     /// Raw publish message
// //     fn publish(topic: &str) -> BytesMut {
// //         let mut publish = Publish::new(topic, QoS::AtLeastOnce, vec![1, 2, 3]);
// //         publish.pkid = 1;

// //         let mut o = BytesMut::new();
// //         publish.write(&mut o).unwrap();
// //         o
// //     }

// //     /// Raw publish message
// //     fn subscribe(topic: &str) -> BytesMut {
// //         let mut subscribe = Subscribe::new(topic, QoS::AtLeastOnce);
// //         subscribe.pkid = 1;

// //         let mut o = BytesMut::new();
// //         subscribe.write(&mut o).unwrap();
// //         o
// //     }

// //     /// When there is new data on a subscription's commitlog, it's
// //     /// consumer should start triggering data requests to pull data
// //     /// from commitlog
// //     #[test]
// //     fn new_connection_data_triggers_acks_of_self_and_data_of_consumer() {
// //         let (mut router, mut links) = router(2);
// //         let (mut l1tx, _l1rx) = links.pop_front().unwrap();
// //         let (mut l2tx, l2rx) = links.pop_front().unwrap();

// //         l2tx.subscribe("hello/world").unwrap();
// //         l1tx.publish("hello/world", vec![1, 2, 3]).unwrap();
// //         let _ = router.run(1);

// //         // Suback
// //         match l2rx.recv().unwrap() {
// //             Notification::DeviceAcks(_) => {}
// //             v => panic!("{:?}", v),
// //         }

// //         // Consumer data
// //         match l2rx.recv().unwrap() {
// //             Notification::DeviceData { cursor, .. } => assert_eq!(cursor, (0, 1)),
// //             v => panic!("{:?}", v),
// //         }

// //         // No acks for qos0 publish
// //     }

// //     #[test]
// //     fn half_open_connections_are_handled_correctly() {
// //         let config = RouterConfig {
// //             data_filter: "hello/world".to_owned(),
// //             wildcard_filters: vec![],
// //             instant_ack: true,
// //             max_segment_size: 10 * 1024,
// //             max_segment_count: 10 * 1024,
// //             max_connections: 10,
// //         };

// //         let mut router = Router::new(0, config);
// //         let (c, rx) = connection("test", true);
// //         router.handle_new_connection(c);

// //         let id = *router.connection_map.get("test").unwrap();
// //         router.handle_device_payload(id, subscribe("hello/data"));
// //         router.handle_device_payload(id, publish("hello/data"));

// //         let trackers = router.trackers.get(id).unwrap();
// //         assert!(trackers.get_data_requests().len() > 0);
// //         dbg!(trackers);

// //         // A new connection with same client id
// //         let (c, rx) = connection("test", true);
// //         router.handle_new_connection(c);

// //         let id = *router.connection_map.get("test").unwrap();
// //         let trackers = router.trackers.get(id).unwrap();
// //         dbg!(trackers);
// //     }
// // }<|MERGE_RESOLUTION|>--- conflicted
+++ resolved
@@ -1,15 +1,8 @@
 use crate::protocol::{
-<<<<<<< HEAD
-    ConnAck, ConnAckProperties, ConnectReturnCode, Disconnect, DisconnectReasonCode, Packet,
-    PingResp, PubAck, PubAckReason, PubComp, PubCompReason, PubRec, PubRecReason, PubRel,
-    PubRelReason, Publish, PublishProperties, QoS, RetainForwardRule, SubAck, SubscribeReasonCode,
-    UnsubAck, UnsubAckReason,
-=======
     ConnAck, ConnAckProperties, ConnectReturnCode, Disconnect, DisconnectReasonCode, LastWill,
     LastWillProperties, Packet, PingResp, PubAck, PubAckReason, PubComp, PubCompReason, PubRec,
-    PubRecReason, PubRel, PubRelReason, Publish, PublishProperties, QoS, SubAck,
+    PubRecReason, PubRel, PubRelReason, Publish, PublishProperties, QoS, RetainForwardRule, SubAck,
     SubscribeReasonCode, UnsubAck, UnsubAckReason,
->>>>>>> 6b8bcdb1
 };
 use crate::router::alertlog::alert;
 use crate::router::graveyard::SavedState;
@@ -1136,7 +1129,7 @@
         let tenant_prefix = tenant_id.map(|id| format!("/tenants/{id}/"));
 
         let Some((will, will_props)) = self.last_wills.remove(&client_id) else {
-            return
+            return;
         };
 
         let publish = Publish {
