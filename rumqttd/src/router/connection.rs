use slab::Slab;

use crate::protocol::LastWillProperties;
use crate::Filter;
use crate::{protocol::LastWill, Topic};
use std::collections::{HashMap, HashSet};

use super::ConnectionEvents;

/// Used to register a new connection with the router
/// Connection messages encompasses a handle for router to
/// communicate with this connection
#[derive(Debug)]
pub struct Connection {
    pub client_id: String,
    /// Id of client's organisation/tenant and the prefix associated with tenant's MQTT topic
    pub tenant_prefix: Option<String>,
    /// Dynamically create subscription filters incase they didn't exist during a publish
    pub dynamic_filters: bool,
    /// Clean session
    pub clean: bool,
    /// Session Expiry Interval
    pub expiry_interval: u32,
    /// Subscriptions
    pub subscriptions: HashSet<Filter>,
    /// Last will of this connection
    pub last_will: Option<LastWill>,
    /// Properties of Last will
    pub last_will_properties: Option<LastWillProperties>,
    /// Connection events
    pub events: ConnectionEvents,
    /// Topic aliases set by clients
    pub(crate) topic_aliases: HashMap<u16, Topic>,
    /// Topic aliases used by broker
    pub(crate) broker_topic_aliases: Option<BrokerAliases>,
    /// subscription IDs for a connection
    pub(crate) subscription_ids: HashMap<Filter, usize>,
}

impl Connection {
    /// Create connection state to hold identifying information of connecting device
    // TODO: use builder pattern or something else to fix this lint
    #[allow(clippy::too_many_arguments)]
    pub fn new(
        tenant_id: Option<String>,
        client_id: String,
        clean: bool,
<<<<<<< HEAD
        expiry_interval: u32,
        last_will: Option<LastWill>,
        last_will_properties: Option<LastWillProperties>,
=======
>>>>>>> 27282a82
        dynamic_filters: bool,
    ) -> Connection {
        // Change client id to -> tenant_id.client_id and derive topic path prefix
        // to validate topics
        let (client_id, tenant_prefix) = match tenant_id {
            Some(tenant_id) => {
                let tenant_prefix = Some("/tenants/".to_owned() + &tenant_id + "/");
                let client_id = tenant_id + "." + &client_id;
                (client_id, tenant_prefix)
            }
            None => (client_id, None),
        };

        Connection {
            client_id,
            tenant_prefix,
            dynamic_filters,
            clean,
            expiry_interval,
            subscriptions: HashSet::default(),
            last_will: None,
            last_will_properties: None,
            events: ConnectionEvents::default(),
            topic_aliases: HashMap::new(),
            broker_topic_aliases: None,
            subscription_ids: HashMap::new(),
        }
    }

    pub fn topic_alias_max(&mut self, max: u16) -> &mut Connection {
        // if topic_alias_max is 0, that means client doesn't want to use / support topic alias
        if max > 0 {
            self.broker_topic_aliases = Some(BrokerAliases::new(max));
        }
        self
    }

    pub fn last_will(
        &mut self,
        will: Option<LastWill>,
        props: Option<LastWillProperties>,
    ) -> &mut Connection {
        self.last_will = will;
        self.last_will_properties = props;
        self
    }
}

#[derive(Debug)]
pub(crate) struct BrokerAliases {
    pub(crate) broker_topic_aliases: HashMap<Filter, u16>,
    pub(crate) used_aliases: Slab<()>,
    pub(crate) topic_alias_max: u16,
}

impl BrokerAliases {
    fn new(topic_alias_max: u16) -> BrokerAliases {
        let mut used_aliases = Slab::new();
        // occupy 0th index as 0 is invalid topic alias
        assert_eq!(0, used_aliases.insert(()));

        let broker_topic_aliases = HashMap::new();

        BrokerAliases {
            broker_topic_aliases,
            used_aliases,
            topic_alias_max,
        }
    }

    // unset / remove the alias for topic
    pub fn remove_alias(&mut self, topic: &str) {
        if let Some(alias) = self.broker_topic_aliases.remove(topic) {
            self.used_aliases.remove(alias as usize);
        }
    }

    // Get alias used for the topic, if it exists
    pub fn get_alias(&self, topic: &str) -> Option<u16> {
        self.broker_topic_aliases.get(topic).copied()
    }

    // Set new alias for a topic and return the alias
    // returns None if can't set new alias
    pub fn set_new_alias(&mut self, topic: &str) -> Option<u16> {
        let alias_to_use = self.used_aliases.insert(());

        // NOTE: maybe we can use self.used_aliases.len()
        // to check for availability of alias
        if alias_to_use > self.topic_alias_max as usize {
            self.used_aliases.remove(alias_to_use);
            return None;
        }

        let alias_to_use = alias_to_use as u16;
        self.broker_topic_aliases
            .insert(topic.to_owned(), alias_to_use);
        Some(alias_to_use)
    }
}<|MERGE_RESOLUTION|>--- conflicted
+++ resolved
@@ -45,12 +45,6 @@
         tenant_id: Option<String>,
         client_id: String,
         clean: bool,
-<<<<<<< HEAD
-        expiry_interval: u32,
-        last_will: Option<LastWill>,
-        last_will_properties: Option<LastWillProperties>,
-=======
->>>>>>> 27282a82
         dynamic_filters: bool,
     ) -> Connection {
         // Change client id to -> tenant_id.client_id and derive topic path prefix
@@ -69,7 +63,7 @@
             tenant_prefix,
             dynamic_filters,
             clean,
-            expiry_interval,
+            expiry_interval: 0,
             subscriptions: HashSet::default(),
             last_will: None,
             last_will_properties: None,
@@ -85,6 +79,11 @@
         if max > 0 {
             self.broker_topic_aliases = Some(BrokerAliases::new(max));
         }
+        self
+    }
+
+    pub fn session_expiry(&mut self, interval: u32) -> &mut Connection {
+        self.expiry_interval = interval;
         self
     }
 
